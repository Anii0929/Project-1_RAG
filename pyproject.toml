[project]
name = "starting-codebase"
version = "0.1.0"
description = "Add your description here"
readme = "README.md"
requires-python = ">=3.10,<3.13"
dependencies = [
    "chromadb==1.0.15",
    "anthropic==0.58.2",
    "sentence-transformers==5.0.0",
    "fastapi==0.116.1",
    "uvicorn==0.35.0",
    "python-multipart==0.0.20",
    "python-dotenv==1.1.1",
]

[dependency-groups]
dev = [
    "black>=25.1.0",
    "httpx>=0.28.1",
    "pydantic>=2.11.7",
    "pytest>=8.4.1",
<<<<<<< HEAD
]

[tool.black]
line-length = 88
target-version = ['py310']
include = '\.pyi?$'
extend-exclude = '''
/(
    \.git
  | \.venv
  | \.eggs
  | \.tox
  | build
  | dist
  | chroma_db
)/
'''
=======
    "pytest-asyncio>=0.23.0",
]

[tool.pytest.ini_options]
testpaths = ["backend/tests"]
python_files = ["test_*.py"]
python_classes = ["Test*"]
python_functions = ["test_*"]
addopts = [
    "-v",
    "--tb=short",
    "--strict-markers",
    "--disable-warnings",
]
markers = [
    "unit: Unit tests",
    "integration: Integration tests",
    "api: API endpoint tests",
]
asyncio_mode = "auto"
>>>>>>> f86940b6
<|MERGE_RESOLUTION|>--- conflicted
+++ resolved
@@ -20,7 +20,7 @@
     "httpx>=0.28.1",
     "pydantic>=2.11.7",
     "pytest>=8.4.1",
-<<<<<<< HEAD
+    "pytest-asyncio>=0.23.0",
 ]
 
 [tool.black]
@@ -38,9 +38,6 @@
   | chroma_db
 )/
 '''
-=======
-    "pytest-asyncio>=0.23.0",
-]
 
 [tool.pytest.ini_options]
 testpaths = ["backend/tests"]
@@ -58,5 +55,4 @@
     "integration: Integration tests",
     "api: API endpoint tests",
 ]
-asyncio_mode = "auto"
->>>>>>> f86940b6
+asyncio_mode = "auto"