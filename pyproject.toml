--- conflicted
+++ resolved
@@ -18,12 +18,13 @@
 dev = [
     "pytest>=8.4.1",
     "pytest-asyncio>=1.1.0",
-<<<<<<< HEAD
     "black>=24.8.0",
     "flake8>=7.1.1",
     "mypy>=1.13.0",
     "isort>=5.13.2",
     "pre-commit>=3.8.0",
+    "pytest-mock>=3.14.0",
+    "httpx>=0.28.1",
 ]
 
 [tool.black]
@@ -70,9 +71,6 @@
 exclude = [
     "chroma_db/",
     "tests/",
-=======
-    "pytest-mock>=3.14.0",
-    "httpx>=0.28.1",
 ]
 
 [tool.pytest.ini_options]
@@ -115,5 +113,4 @@
     "raise AssertionError",
     "raise NotImplementedError",
     "if TYPE_CHECKING:",
->>>>>>> 305bd481
 ]