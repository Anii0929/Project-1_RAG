[project]
name = "starting-codebase"
version = "0.1.0"
description = "Add your description here"
readme = "README.md"
requires-python = ">=3.13"
dependencies = [
    "chromadb==1.0.15",
    "anthropic==0.58.2",
    "sentence-transformers==5.0.0",
    "fastapi==0.116.1",
    "uvicorn==0.35.0",
    "python-multipart==0.0.20",
    "python-dotenv==1.1.1",
]

[dependency-groups]
dev = [
    "pytest>=8.4.1",
    "pytest-asyncio>=1.1.0",
    "pytest-mock>=3.14.1",
<<<<<<< HEAD
    "black>=24.0.0",
    "flake8>=7.0.0",
    "isort>=5.13.0",
    "mypy>=1.8.0",
]

[tool.black]
line-length = 88
target-version = ['py313']
include = '\.pyi?$'
extend-exclude = '''
/(
  # directories
  \.eggs
  | \.git
  | \.hg
  | \.mypy_cache
  | \.tox
  | \.venv
  | build
  | dist
)/
'''

[tool.isort]
profile = "black"
multi_line_output = 3
line_length = 88
known_first_party = ["backend"]

[tool.mypy]
python_version = "3.13"
warn_return_any = true
warn_unused_configs = true
disallow_untyped_defs = true
disallow_incomplete_defs = true
check_untyped_defs = true
disallow_untyped_decorators = true
no_implicit_optional = true
warn_redundant_casts = true
warn_unused_ignores = true
warn_no_return = true
warn_unreachable = true
strict_equality = true
show_error_codes = true

[[tool.mypy.overrides]]
module = [
    "chromadb.*",
    "sentence_transformers.*",
]
ignore_missing_imports = true
=======
    "httpx>=0.27.0",
]

[tool.pytest.ini_options]
testpaths = ["backend/tests"]
python_files = ["test_*.py"]
python_classes = ["Test*"]
python_functions = ["test_*"]
addopts = [
    "-v",
    "--tb=short",
    "--strict-config",
    "--strict-markers",
    "--disable-warnings",
    "--asyncio-mode=auto"
]
markers = [
    "unit: Unit tests",
    "integration: Integration tests",
    "api: API endpoint tests",
    "slow: Slow running tests"
]
filterwarnings = [
    "ignore::DeprecationWarning",
    "ignore::PendingDeprecationWarning"
]
>>>>>>> 2c1f9478
<|MERGE_RESOLUTION|>--- conflicted
+++ resolved
@@ -19,11 +19,35 @@
     "pytest>=8.4.1",
     "pytest-asyncio>=1.1.0",
     "pytest-mock>=3.14.1",
-<<<<<<< HEAD
     "black>=24.0.0",
     "flake8>=7.0.0",
     "isort>=5.13.0",
     "mypy>=1.8.0",
+    "httpx>=0.27.0",
+]
+
+[tool.pytest.ini_options]
+testpaths = ["backend/tests"]
+python_files = ["test_*.py"]
+python_classes = ["Test*"]
+python_functions = ["test_*"]
+addopts = [
+    "-v",
+    "--tb=short",
+    "--strict-config",
+    "--strict-markers",
+    "--disable-warnings",
+    "--asyncio-mode=auto"
+]
+markers = [
+    "unit: Unit tests",
+    "integration: Integration tests",
+    "api: API endpoint tests",
+    "slow: Slow running tests"
+]
+filterwarnings = [
+    "ignore::DeprecationWarning",
+    "ignore::PendingDeprecationWarning"
 ]
 
 [tool.black]
@@ -71,32 +95,4 @@
     "chromadb.*",
     "sentence_transformers.*",
 ]
-ignore_missing_imports = true
-=======
-    "httpx>=0.27.0",
-]
-
-[tool.pytest.ini_options]
-testpaths = ["backend/tests"]
-python_files = ["test_*.py"]
-python_classes = ["Test*"]
-python_functions = ["test_*"]
-addopts = [
-    "-v",
-    "--tb=short",
-    "--strict-config",
-    "--strict-markers",
-    "--disable-warnings",
-    "--asyncio-mode=auto"
-]
-markers = [
-    "unit: Unit tests",
-    "integration: Integration tests",
-    "api: API endpoint tests",
-    "slow: Slow running tests"
-]
-filterwarnings = [
-    "ignore::DeprecationWarning",
-    "ignore::PendingDeprecationWarning"
-]
->>>>>>> 2c1f9478
+ignore_missing_imports = true