--- conflicted
+++ resolved
@@ -22,12 +22,8 @@
     "mypy>=1.17.1",
     "pre-commit>=4.3.0",
     "pytest>=8.4.1",
-<<<<<<< HEAD
-    "black>=24.0.0",
-    "isort>=5.13.0",
-    "flake8>=7.0.0",
-    "mypy>=1.11.0",
-    "pre-commit>=3.8.0",
+    "pytest-asyncio>=0.21.0",
+    "httpx>=0.24.0",
 ]
 
 [tool.black]
@@ -57,10 +53,6 @@
 warn_unused_configs = true
 ignore_missing_imports = true
 exclude = ["chroma_db/"]
-=======
-    "pytest-asyncio>=0.21.0",
-    "httpx>=0.24.0",
-]
 
 [tool.pytest.ini_options]
 testpaths = ["backend/tests"]
@@ -68,5 +60,4 @@
 python_classes = ["Test*"]
 python_functions = ["test_*"]
 addopts = "-v --tb=short"
-asyncio_mode = "auto"
->>>>>>> aec54849
+asyncio_mode = "auto"