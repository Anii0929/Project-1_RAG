[project]
name = "starting-codebase"
version = "0.1.0"
description = "Add your description here"
readme = "README.md"
requires-python = ">=3.13"
dependencies = [
    "chromadb==1.0.15",
    "anthropic==0.58.2",
    "sentence-transformers==5.0.0",
    "fastapi==0.116.1",
    "uvicorn==0.35.0",
    "python-multipart==0.0.20",
    "python-dotenv==1.1.1",
    "pytest>=8.4.1",
<<<<<<< HEAD
]

[dependency-groups]
dev = [
    "black>=25.1.0",
]

[tool.black]
line-length = 88
target-version = ['py313']
include = '\.pyi?$'
extend-exclude = '''
/(
  # directories
  \.eggs
  | \.git
  | \.hg
  | \.mypy_cache
  | \.tox
  | \.venv
  | _build
  | buck-out
  | build
  | dist
)/
'''
=======
    "httpx>=0.25.0",
]

[tool.pytest.ini_options]
testpaths = ["backend/tests"]
python_files = ["test_*.py"]
python_classes = ["Test*"]
python_functions = ["test_*"]
addopts = [
    "-v",
    "--tb=short",
    "--strict-markers",
    "--disable-warnings",
]
markers = [
    "unit: Unit tests",
    "integration: Integration tests", 
    "api: API endpoint tests",
]
>>>>>>> ce18bcab
<|MERGE_RESOLUTION|>--- conflicted
+++ resolved
@@ -13,7 +13,24 @@
     "python-multipart==0.0.20",
     "python-dotenv==1.1.1",
     "pytest>=8.4.1",
-<<<<<<< HEAD
+    "httpx>=0.25.0",
+]
+
+[tool.pytest.ini_options]
+testpaths = ["backend/tests"]
+python_files = ["test_*.py"]
+python_classes = ["Test*"]
+python_functions = ["test_*"]
+addopts = [
+    "-v",
+    "--tb=short",
+    "--strict-markers",
+    "--disable-warnings",
+]
+markers = [
+    "unit: Unit tests",
+    "integration: Integration tests", 
+    "api: API endpoint tests",
 ]
 
 [dependency-groups]
@@ -39,25 +56,4 @@
   | build
   | dist
 )/
-'''
-=======
-    "httpx>=0.25.0",
-]
-
-[tool.pytest.ini_options]
-testpaths = ["backend/tests"]
-python_files = ["test_*.py"]
-python_classes = ["Test*"]
-python_functions = ["test_*"]
-addopts = [
-    "-v",
-    "--tb=short",
-    "--strict-markers",
-    "--disable-warnings",
-]
-markers = [
-    "unit: Unit tests",
-    "integration: Integration tests", 
-    "api: API endpoint tests",
-]
->>>>>>> ce18bcab
+'''