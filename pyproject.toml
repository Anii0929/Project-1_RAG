--- conflicted
+++ resolved
@@ -14,7 +14,6 @@
     "python-dotenv==1.1.1",
     "torch==2.8.0",
     "pytest>=8.4.1",
-<<<<<<< HEAD
     "httpx>=0.24.1",
 ]
 
@@ -41,8 +40,6 @@
     "ignore::DeprecationWarning",
     "ignore::PendingDeprecationWarning",
     "ignore:.*resource_tracker.*:UserWarning"
-]
-=======
 ]
 
 [dependency-groups]
@@ -80,5 +77,4 @@
 include_trailing_comma = true
 force_grid_wrap = 0
 use_parentheses = true
-ensure_newline_before_comments = true
->>>>>>> c2d19f5d
+ensure_newline_before_comments = true