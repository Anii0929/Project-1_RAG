<!DOCTYPE html>
<html lang="en">
<head>
    <meta charset="UTF-8">
    <meta name="viewport" content="width=device-width, initial-scale=1.0">
    <meta http-equiv="Cache-Control" content="no-cache, no-store, must-revalidate">
    <meta http-equiv="Pragma" content="no-cache">
    <meta http-equiv="Expires" content="0">
    <title>RAG Chat Bot</title>
    <link rel="stylesheet" href="style.css?v=9">
</head>
<body>
    <div class="container">
<<<<<<< HEAD
        <header>
            <div class="header-content">
                <div>
                    <h1>Course Materials Assistant</h1>
                    <p class="subtitle">Ask questions about courses, instructors, and content</p>
                </div>
                <!-- Dark Mode Toggle -->
                <button class="theme-toggle" id="themeToggle" aria-label="Toggle dark mode" tabindex="0">
                    <svg class="sun-icon" width="20" height="20" viewBox="0 0 24 24" fill="none" stroke="currentColor" stroke-width="2" stroke-linecap="round" stroke-linejoin="round">
                        <circle cx="12" cy="12" r="5"></circle>
                        <line x1="12" y1="1" x2="12" y2="3"></line>
                        <line x1="12" y1="21" x2="12" y2="23"></line>
                        <line x1="4.22" y1="4.22" x2="5.64" y2="5.64"></line>
                        <line x1="18.36" y1="18.36" x2="19.78" y2="19.78"></line>
                        <line x1="1" y1="12" x2="3" y2="12"></line>
                        <line x1="21" y1="12" x2="23" y2="12"></line>
                        <line x1="4.22" y1="19.78" x2="5.64" y2="18.36"></line>
                        <line x1="18.36" y1="5.64" x2="19.78" y2="4.22"></line>
                    </svg>
                    <svg class="moon-icon" width="20" height="20" viewBox="0 0 24 24" fill="none" stroke="currentColor" stroke-width="2" stroke-linecap="round" stroke-linejoin="round" style="display: none;">
                        <path d="M21 12.79A9 9 0 1 1 11.21 3 7 7 0 0 0 21 12.79z"></path>
                    </svg>
                </button>
            </div>
        </header>
=======
>>>>>>> bd876446

        <div class="main-content">
            <!-- Left Sidebar -->
            <aside class="sidebar">
                <!-- New Chat Button -->
                <div class="sidebar-section">
                    <button class="new-chat-button" id="newChatButton">+ NEW CHAT</button>
                </div>

                <!-- Course Stats -->
                <div class="sidebar-section">
                    <details class="stats-collapsible">
                        <summary class="stats-header">Courses</summary>
                        <div class="course-stats" id="courseStats">
                            <div class="stat-item">
                                <span class="stat-label">Number of courses:</span>
                                <span class="stat-value" id="totalCourses">-</span>
                            </div>
                            <div class="stat-item">
                                <div class="course-titles" id="courseTitles">
                                    <span class="loading">Loading...</span>
                                </div>
                            </div>
                        </div>
                    </details>
                </div>

                <!-- Suggested Questions -->
                <div class="sidebar-section">
                    <details class="suggested-collapsible">
                        <summary class="suggested-header">Try asking:</summary>
                        <div class="suggested-items">
                            <button class="suggested-item" data-question="What is the outline of the &quot;MCP: Build Rich-Context AI Apps with Anthropic&quot; course?">Outline of a course</button>
                            <button class="suggested-item" data-question="Are there any courses that include a Chatbot implementation?">Courses about Chatbot</button>
                            <button class="suggested-item" data-question="Are there any courses that explain what RAG is?">Courses explaining RAG</button>
                            <button class="suggested-item" data-question="What was covered in lesson 5 of the MCP course?">Details of a course's lesson</button>
                        </div>
                    </details>
                </div>
            </aside>

            <!-- Main Chat Area -->
            <main class="chat-main">
                <div class="chat-container">
                    <div id="chatMessages" class="chat-messages"></div>
                    <div class="chat-input-container">
                        <input 
                            type="text" 
                            id="chatInput" 
                            placeholder="Ask about courses, lessons, or specific content..."
                            autocomplete="off"
                        >
                        <button id="sendButton">
                            <svg width="20" height="20" viewBox="0 0 24 24" fill="none" stroke="currentColor" stroke-width="2" stroke-linecap="round" stroke-linejoin="round">
                                <line x1="22" y1="2" x2="11" y2="13"></line>
                                <polygon points="22 2 15 22 11 13 2 9 22 2"></polygon>
                            </svg>
                        </button>
                    </div>
                </div>
            </main>
        </div>
    </div>


    <script src="https://cdn.jsdelivr.net/npm/marked/marked.min.js"></script>
    <script src="script.js?v=9"></script>
</body>
</html><|MERGE_RESOLUTION|>--- conflicted
+++ resolved
@@ -11,35 +11,6 @@
 </head>
 <body>
     <div class="container">
-<<<<<<< HEAD
-        <header>
-            <div class="header-content">
-                <div>
-                    <h1>Course Materials Assistant</h1>
-                    <p class="subtitle">Ask questions about courses, instructors, and content</p>
-                </div>
-                <!-- Dark Mode Toggle -->
-                <button class="theme-toggle" id="themeToggle" aria-label="Toggle dark mode" tabindex="0">
-                    <svg class="sun-icon" width="20" height="20" viewBox="0 0 24 24" fill="none" stroke="currentColor" stroke-width="2" stroke-linecap="round" stroke-linejoin="round">
-                        <circle cx="12" cy="12" r="5"></circle>
-                        <line x1="12" y1="1" x2="12" y2="3"></line>
-                        <line x1="12" y1="21" x2="12" y2="23"></line>
-                        <line x1="4.22" y1="4.22" x2="5.64" y2="5.64"></line>
-                        <line x1="18.36" y1="18.36" x2="19.78" y2="19.78"></line>
-                        <line x1="1" y1="12" x2="3" y2="12"></line>
-                        <line x1="21" y1="12" x2="23" y2="12"></line>
-                        <line x1="4.22" y1="19.78" x2="5.64" y2="18.36"></line>
-                        <line x1="18.36" y1="5.64" x2="19.78" y2="4.22"></line>
-                    </svg>
-                    <svg class="moon-icon" width="20" height="20" viewBox="0 0 24 24" fill="none" stroke="currentColor" stroke-width="2" stroke-linecap="round" stroke-linejoin="round" style="display: none;">
-                        <path d="M21 12.79A9 9 0 1 1 11.21 3 7 7 0 0 0 21 12.79z"></path>
-                    </svg>
-                </button>
-            </div>
-        </header>
-=======
->>>>>>> bd876446
-
         <div class="main-content">
             <!-- Left Sidebar -->
             <aside class="sidebar">
