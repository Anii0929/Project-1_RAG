<!doctype html>
<html lang="en">
  <head>
    <meta charset="UTF-8" />
    <meta name="viewport" content="width=device-width, initial-scale=1.0" />
    <meta http-equiv="Cache-Control" content="no-cache, no-store, must-revalidate" />
    <meta http-equiv="Pragma" content="no-cache" />
    <meta http-equiv="Expires" content="0" />
    <title>Course Materials Assistant</title>
<<<<<<< HEAD
    <link rel="stylesheet" href="style.css?v=10" />
  </head>
  <body>
=======
    <link rel="stylesheet" href="style.css?v=10">
</head>
<body>
    <!-- Theme Toggle Button -->
    <button class="theme-toggle" id="themeToggle" aria-label="Toggle theme" title="Toggle light/dark theme">
        <svg class="theme-icon sun" xmlns="http://www.w3.org/2000/svg" fill="none" viewBox="0 0 24 24" stroke="currentColor">
            <path stroke-linecap="round" stroke-linejoin="round" stroke-width="2" d="M12 3v1m0 16v1m9-9h-1M4 12H3m15.364 6.364l-.707-.707M6.343 6.343l-.707-.707m12.728 0l-.707.707M6.343 17.657l-.707.707M16 12a4 4 0 11-8 0 4 4 0 018 0z" />
        </svg>
        <svg class="theme-icon moon" xmlns="http://www.w3.org/2000/svg" fill="none" viewBox="0 0 24 24" stroke="currentColor">
            <path stroke-linecap="round" stroke-linejoin="round" stroke-width="2" d="M20.354 15.354A9 9 0 018.646 3.646 9.003 9.003 0 0012 21a9.003 9.003 0 008.354-5.646z" />
        </svg>
    </button>
    
>>>>>>> 0f249c6e
    <div class="container">
      <header>
        <h1>Course Materials Assistant</h1>
        <p class="subtitle">Ask questions about courses, instructors, and content</p>
      </header>

      <div class="main-content">
        <!-- Left Sidebar -->
        <aside class="sidebar">
          <!-- New Chat Button -->
          <div class="sidebar-section new-chat-section">
            <button class="new-chat-button" id="newChatButton">+ NEW CHAT</button>
          </div>

          <!-- Course Stats -->
          <div class="sidebar-section">
            <details class="stats-collapsible">
              <summary class="stats-header">Courses</summary>
              <div class="course-stats" id="courseStats">
                <div class="stat-item">
                  <span class="stat-label">Number of courses:</span>
                  <span class="stat-value" id="totalCourses">-</span>
                </div>
                <div class="stat-item">
                  <div class="course-titles" id="courseTitles">
                    <span class="loading">Loading...</span>
                  </div>
                </div>
              </div>
            </details>
          </div>

          <!-- Suggested Questions -->
          <div class="sidebar-section">
            <details class="suggested-collapsible">
              <summary class="suggested-header">Try asking:</summary>
              <div class="suggested-items">
                <button
                  class="suggested-item"
                  data-question='What is the outline of the "MCP: Build Rich-Context AI Apps with Anthropic" course?'
                >
                  Outline of a course
                </button>
                <button
                  class="suggested-item"
                  data-question="Are there any courses that include a Chatbot implementation?"
                >
                  Courses about Chatbot
                </button>
                <button class="suggested-item" data-question="Are there any courses that explain what RAG is?">
                  Courses explaining RAG
                </button>
                <button class="suggested-item" data-question="What was covered in lesson 5 of the MCP course?">
                  Details of a course's lesson
                </button>
              </div>
            </details>
          </div>
        </aside>

        <!-- Main Chat Area -->
        <main class="chat-main">
          <div class="chat-container">
            <div id="chatMessages" class="chat-messages"></div>
            <div class="chat-input-container">
              <input
                type="text"
                id="chatInput"
                placeholder="Ask about courses, lessons, or specific content..."
                autocomplete="off"
              />
              <button id="sendButton">
                <svg
                  width="20"
                  height="20"
                  viewBox="0 0 24 24"
                  fill="none"
                  stroke="currentColor"
                  stroke-width="2"
                  stroke-linecap="round"
                  stroke-linejoin="round"
                >
                  <line x1="22" y1="2" x2="11" y2="13"></line>
                  <polygon points="22 2 15 22 11 13 2 9 22 2"></polygon>
                </svg>
              </button>
            </div>
          </div>
        </main>
      </div>
    </div>

    <script src="https://cdn.jsdelivr.net/npm/marked/marked.min.js"></script>
    <script src="script.js?v=10"></script>
  </body>
</html><|MERGE_RESOLUTION|>--- conflicted
+++ resolved
@@ -1,17 +1,12 @@
-<!doctype html>
+<!DOCTYPE html>
 <html lang="en">
-  <head>
-    <meta charset="UTF-8" />
-    <meta name="viewport" content="width=device-width, initial-scale=1.0" />
-    <meta http-equiv="Cache-Control" content="no-cache, no-store, must-revalidate" />
-    <meta http-equiv="Pragma" content="no-cache" />
-    <meta http-equiv="Expires" content="0" />
+<head>
+    <meta charset="UTF-8">
+    <meta name="viewport" content="width=device-width, initial-scale=1.0">
+    <meta http-equiv="Cache-Control" content="no-cache, no-store, must-revalidate">
+    <meta http-equiv="Pragma" content="no-cache">
+    <meta http-equiv="Expires" content="0">
     <title>Course Materials Assistant</title>
-<<<<<<< HEAD
-    <link rel="stylesheet" href="style.css?v=10" />
-  </head>
-  <body>
-=======
     <link rel="stylesheet" href="style.css?v=10">
 </head>
 <body>
@@ -25,100 +20,77 @@
         </svg>
     </button>
     
->>>>>>> 0f249c6e
     <div class="container">
-      <header>
-        <h1>Course Materials Assistant</h1>
-        <p class="subtitle">Ask questions about courses, instructors, and content</p>
-      </header>
+        <header>
+            <h1>Course Materials Assistant</h1>
+            <p class="subtitle">Ask questions about courses, instructors, and content</p>
+        </header>
 
-      <div class="main-content">
-        <!-- Left Sidebar -->
-        <aside class="sidebar">
-          <!-- New Chat Button -->
-          <div class="sidebar-section new-chat-section">
-            <button class="new-chat-button" id="newChatButton">+ NEW CHAT</button>
-          </div>
+        <div class="main-content">
+            <!-- Left Sidebar -->
+            <aside class="sidebar">
+                <!-- New Chat Button -->
+                <div class="sidebar-section new-chat-section">
+                    <button class="new-chat-button" id="newChatButton">+ NEW CHAT</button>
+                </div>
 
-          <!-- Course Stats -->
-          <div class="sidebar-section">
-            <details class="stats-collapsible">
-              <summary class="stats-header">Courses</summary>
-              <div class="course-stats" id="courseStats">
-                <div class="stat-item">
-                  <span class="stat-label">Number of courses:</span>
-                  <span class="stat-value" id="totalCourses">-</span>
+                <!-- Course Stats -->
+                <div class="sidebar-section">
+                    <details class="stats-collapsible">
+                        <summary class="stats-header">Courses</summary>
+                        <div class="course-stats" id="courseStats">
+                            <div class="stat-item">
+                                <span class="stat-label">Number of courses:</span>
+                                <span class="stat-value" id="totalCourses">-</span>
+                            </div>
+                            <div class="stat-item">
+                                <div class="course-titles" id="courseTitles">
+                                    <span class="loading">Loading...</span>
+                                </div>
+                            </div>
+                        </div>
+                    </details>
                 </div>
-                <div class="stat-item">
-                  <div class="course-titles" id="courseTitles">
-                    <span class="loading">Loading...</span>
-                  </div>
+
+                <!-- Suggested Questions -->
+                <div class="sidebar-section">
+                    <details class="suggested-collapsible">
+                        <summary class="suggested-header">Try asking:</summary>
+                        <div class="suggested-items">
+                            <button class="suggested-item" data-question="What is the outline of the &quot;MCP: Build Rich-Context AI Apps with Anthropic&quot; course?">Outline of a course</button>
+                            <button class="suggested-item" data-question="Are there any courses that include a Chatbot implementation?">Courses about Chatbot</button>
+                            <button class="suggested-item" data-question="Are there any courses that explain what RAG is?">Courses explaining RAG</button>
+                            <button class="suggested-item" data-question="What was covered in lesson 5 of the MCP course?">Details of a course's lesson</button>
+                        </div>
+                    </details>
                 </div>
-              </div>
-            </details>
-          </div>
+            </aside>
 
-          <!-- Suggested Questions -->
-          <div class="sidebar-section">
-            <details class="suggested-collapsible">
-              <summary class="suggested-header">Try asking:</summary>
-              <div class="suggested-items">
-                <button
-                  class="suggested-item"
-                  data-question='What is the outline of the "MCP: Build Rich-Context AI Apps with Anthropic" course?'
-                >
-                  Outline of a course
-                </button>
-                <button
-                  class="suggested-item"
-                  data-question="Are there any courses that include a Chatbot implementation?"
-                >
-                  Courses about Chatbot
-                </button>
-                <button class="suggested-item" data-question="Are there any courses that explain what RAG is?">
-                  Courses explaining RAG
-                </button>
-                <button class="suggested-item" data-question="What was covered in lesson 5 of the MCP course?">
-                  Details of a course's lesson
-                </button>
-              </div>
-            </details>
-          </div>
-        </aside>
+            <!-- Main Chat Area -->
+            <main class="chat-main">
+                <div class="chat-container">
+                    <div id="chatMessages" class="chat-messages"></div>
+                    <div class="chat-input-container">
+                        <input 
+                            type="text" 
+                            id="chatInput" 
+                            placeholder="Ask about courses, lessons, or specific content..."
+                            autocomplete="off"
+                        >
+                        <button id="sendButton">
+                            <svg width="20" height="20" viewBox="0 0 24 24" fill="none" stroke="currentColor" stroke-width="2" stroke-linecap="round" stroke-linejoin="round">
+                                <line x1="22" y1="2" x2="11" y2="13"></line>
+                                <polygon points="22 2 15 22 11 13 2 9 22 2"></polygon>
+                            </svg>
+                        </button>
+                    </div>
+                </div>
+            </main>
+        </div>
+    </div>
 
-        <!-- Main Chat Area -->
-        <main class="chat-main">
-          <div class="chat-container">
-            <div id="chatMessages" class="chat-messages"></div>
-            <div class="chat-input-container">
-              <input
-                type="text"
-                id="chatInput"
-                placeholder="Ask about courses, lessons, or specific content..."
-                autocomplete="off"
-              />
-              <button id="sendButton">
-                <svg
-                  width="20"
-                  height="20"
-                  viewBox="0 0 24 24"
-                  fill="none"
-                  stroke="currentColor"
-                  stroke-width="2"
-                  stroke-linecap="round"
-                  stroke-linejoin="round"
-                >
-                  <line x1="22" y1="2" x2="11" y2="13"></line>
-                  <polygon points="22 2 15 22 11 13 2 9 22 2"></polygon>
-                </svg>
-              </button>
-            </div>
-          </div>
-        </main>
-      </div>
-    </div>
 
     <script src="https://cdn.jsdelivr.net/npm/marked/marked.min.js"></script>
     <script src="script.js?v=10"></script>
-  </body>
+</body>
 </html>