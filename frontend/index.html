<!doctype html>
<html lang="en">
  <head>
    <meta charset="UTF-8" />
    <meta name="viewport" content="width=device-width, initial-scale=1.0" />
    <meta
      http-equiv="Cache-Control"
      content="no-cache, no-store, must-revalidate"
    />
    <meta http-equiv="Pragma" content="no-cache" />
    <meta http-equiv="Expires" content="0" />
    <title>Course Materials Assistant</title>
    <link rel="stylesheet" href="style.css?v=10" />
  </head>
  <body>
    <div class="container">
<<<<<<< HEAD
      <header>
        <h1>Course Materials Assistant</h1>
        <p class="subtitle">
          Ask questions about courses, instructors, and content
        </p>
      </header>
=======
        <header>
            <div class="header-content">
                <h1>Course Materials Assistant</h1>
                <p class="subtitle">Ask questions about courses, instructors, and content</p>
            </div>
            <button id="themeToggle" class="theme-toggle" aria-label="Toggle theme">
                <span class="theme-icon sun-icon">☀️</span>
                <span class="theme-icon moon-icon">🌙</span>
            </button>
        </header>
>>>>>>> eea31382

      <div class="main-content">
        <!-- Left Sidebar -->
        <aside class="sidebar">
          <!-- New Chat Button -->
          <div class="sidebar-section">
            <button class="new-chat-button" id="newChatButton">
              + NEW CHAT
            </button>
          </div>

          <!-- Course Stats -->
          <div class="sidebar-section">
            <details class="stats-collapsible">
              <summary class="stats-header">Courses</summary>
              <div class="course-stats" id="courseStats">
                <div class="stat-item">
                  <span class="stat-label">Number of courses:</span>
                  <span class="stat-value" id="totalCourses">-</span>
                </div>
                <div class="stat-item">
                  <div class="course-titles" id="courseTitles">
                    <span class="loading">Loading...</span>
                  </div>
                </div>
              </div>
            </details>
          </div>

          <!-- Suggested Questions -->
          <div class="sidebar-section">
            <details class="suggested-collapsible">
              <summary class="suggested-header">Try asking:</summary>
              <div class="suggested-items">
                <button
                  class="suggested-item"
                  data-question='What is the outline of the "MCP: Build Rich-Context AI Apps with Anthropic" course?'
                >
                  Outline of a course
                </button>
                <button
                  class="suggested-item"
                  data-question="Are there any courses that include a Chatbot implementation?"
                >
                  Courses about Chatbot
                </button>
                <button
                  class="suggested-item"
                  data-question="Are there any courses that explain what RAG is?"
                >
                  Courses explaining RAG
                </button>
                <button
                  class="suggested-item"
                  data-question="What was covered in lesson 5 of the MCP course?"
                >
                  Details of a course's lesson
                </button>
              </div>
            </details>
          </div>
        </aside>

        <!-- Main Chat Area -->
        <main class="chat-main">
          <div class="chat-container">
            <div id="chatMessages" class="chat-messages"></div>
            <div class="chat-input-container">
              <input
                type="text"
                id="chatInput"
                placeholder="Ask about courses, lessons, or specific content..."
                autocomplete="off"
              />
              <button id="sendButton">
                <svg
                  width="20"
                  height="20"
                  viewBox="0 0 24 24"
                  fill="none"
                  stroke="currentColor"
                  stroke-width="2"
                  stroke-linecap="round"
                  stroke-linejoin="round"
                >
                  <line x1="22" y1="2" x2="11" y2="13"></line>
                  <polygon points="22 2 15 22 11 13 2 9 22 2"></polygon>
                </svg>
              </button>
            </div>
          </div>
        </main>
      </div>
    </div>

    <script src="https://cdn.jsdelivr.net/npm/marked/marked.min.js"></script>
    <script src="script.js?v=10"></script>
  </body>
</html><|MERGE_RESOLUTION|>--- conflicted
+++ resolved
@@ -14,25 +14,18 @@
   </head>
   <body>
     <div class="container">
-<<<<<<< HEAD
       <header>
-        <h1>Course Materials Assistant</h1>
-        <p class="subtitle">
-          Ask questions about courses, instructors, and content
-        </p>
+        <div class="header-content">
+          <h1>Course Materials Assistant</h1>
+          <p class="subtitle">
+            Ask questions about courses, instructors, and content
+          </p>
+        </div>
+        <button id="themeToggle" class="theme-toggle" aria-label="Toggle theme">
+          <span class="theme-icon sun-icon">☀️</span>
+          <span class="theme-icon moon-icon">🌙</span>
+        </button>
       </header>
-=======
-        <header>
-            <div class="header-content">
-                <h1>Course Materials Assistant</h1>
-                <p class="subtitle">Ask questions about courses, instructors, and content</p>
-            </div>
-            <button id="themeToggle" class="theme-toggle" aria-label="Toggle theme">
-                <span class="theme-icon sun-icon">☀️</span>
-                <span class="theme-icon moon-icon">🌙</span>
-            </button>
-        </header>
->>>>>>> eea31382
 
       <div class="main-content">
         <!-- Left Sidebar -->
