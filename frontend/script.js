// API base URL - use relative path to work from any host
const API_URL = '/api';

// Global state
let currentSessionId = null;
let currentTheme = localStorage.getItem('theme') || 'dark';

// DOM elements
let chatMessages, chatInput, sendButton, totalCourses, courseTitles, newChatButton, themeToggle;

// Initialize
document.addEventListener('DOMContentLoaded', () => {
<<<<<<< HEAD
  // Get DOM elements after page loads
  chatMessages = document.getElementById('chatMessages');
  chatInput = document.getElementById('chatInput');
  sendButton = document.getElementById('sendButton');
  totalCourses = document.getElementById('totalCourses');
  courseTitles = document.getElementById('courseTitles');
  newChatButton = document.getElementById('newChatButton');

  setupEventListeners();
  createNewSession();
  loadCourseStats();
=======
    // Get DOM elements after page loads
    chatMessages = document.getElementById('chatMessages');
    chatInput = document.getElementById('chatInput');
    sendButton = document.getElementById('sendButton');
    totalCourses = document.getElementById('totalCourses');
    courseTitles = document.getElementById('courseTitles');
    newChatButton = document.getElementById('newChatButton');
    themeToggle = document.getElementById('themeToggle');
    
    // Initialize theme
    initializeTheme();
    
    setupEventListeners();
    createNewSession();
    loadCourseStats();
>>>>>>> 0f249c6e
});

// Event Listeners
function setupEventListeners() {
<<<<<<< HEAD
  // Chat functionality
  sendButton.addEventListener('click', sendMessage);
  chatInput.addEventListener('keypress', (e) => {
    if (e.key === 'Enter') sendMessage();
  });

  // New Chat button
  newChatButton.addEventListener('click', async () => {
    // Clear session on backend if exists
    if (currentSessionId) {
      try {
        await fetch(`${API_URL}/session/clear`, {
          method: 'POST',
          headers: {
            'Content-Type': 'application/json',
          },
          body: JSON.stringify({
            session_id: currentSessionId,
          }),
=======
    // Chat functionality
    sendButton.addEventListener('click', sendMessage);
    chatInput.addEventListener('keypress', (e) => {
        if (e.key === 'Enter') sendMessage();
    });
    
    // Theme Toggle button
    themeToggle.addEventListener('click', toggleTheme);
    
    // New Chat button
    newChatButton.addEventListener('click', async () => {
        // Clear session on backend if exists
        if (currentSessionId) {
            try {
                await fetch(`${API_URL}/session/clear`, {
                    method: 'POST',
                    headers: {
                        'Content-Type': 'application/json',
                    },
                    body: JSON.stringify({
                        session_id: currentSessionId
                    })
                });
            } catch (error) {
                console.error('Error clearing session:', error);
            }
        }
        
        // Create new session on frontend
        createNewSession();
    });
    
    // Suggested questions
    document.querySelectorAll('.suggested-item').forEach(button => {
        button.addEventListener('click', (e) => {
            const question = e.target.getAttribute('data-question');
            chatInput.value = question;
            sendMessage();
>>>>>>> 0f249c6e
        });
      } catch (error) {
        console.error('Error clearing session:', error);
      }
    }

    // Create new session on frontend
    createNewSession();
  });

  // Suggested questions
  document.querySelectorAll('.suggested-item').forEach((button) => {
    button.addEventListener('click', (e) => {
      const question = e.target.getAttribute('data-question');
      chatInput.value = question;
      sendMessage();
    });
  });
}

// Chat Functions
async function sendMessage() {
  const query = chatInput.value.trim();
  if (!query) return;

  // Disable input
  chatInput.value = '';
  chatInput.disabled = true;
  sendButton.disabled = true;

  // Add user message
  addMessage(query, 'user');

  // Add loading message - create a unique container for it
  const loadingMessage = createLoadingMessage();
  chatMessages.appendChild(loadingMessage);
  chatMessages.scrollTop = chatMessages.scrollHeight;

  try {
    const response = await fetch(`${API_URL}/query`, {
      method: 'POST',
      headers: {
        'Content-Type': 'application/json',
      },
      body: JSON.stringify({
        query,
        session_id: currentSessionId,
      }),
    });

    if (!response.ok) throw new Error('Query failed');

    const data = await response.json();

    // Update session ID if new
    if (!currentSessionId) {
      currentSessionId = data.session_id;
    }

    // Replace loading message with response
    loadingMessage.remove();
    addMessage(data.answer, 'assistant', data.sources);
  } catch (error) {
    // Replace loading message with error
    loadingMessage.remove();
    addMessage(`Error: ${error.message}`, 'assistant');
  } finally {
    chatInput.disabled = false;
    sendButton.disabled = false;
    chatInput.focus();
  }
}

function createLoadingMessage() {
  const messageDiv = document.createElement('div');
  messageDiv.className = 'message assistant';
  messageDiv.innerHTML = `
        <div class="message-content">
            <div class="loading">
                <span></span>
                <span></span>
                <span></span>
            </div>
        </div>
    `;
  return messageDiv;
}

function addMessage(content, type, sources = null, isWelcome = false) {
  const messageId = Date.now();
  const messageDiv = document.createElement('div');
  messageDiv.className = `message ${type}${isWelcome ? ' welcome-message' : ''}`;
  messageDiv.id = `message-${messageId}`;

  // Convert markdown to HTML for assistant messages
  const displayContent = type === 'assistant' ? marked.parse(content) : escapeHtml(content);

  let html = `<div class="message-content">${displayContent}</div>`;

  if (sources && sources.length > 0) {
    // Check if sources are structured objects or plain strings
    const isStructured = sources[0] && typeof sources[0] === 'object';

    let sourcesHtml = '';
    if (isStructured) {
      // Handle structured sources with links
      const sourceLinks = sources.map((source) => {
        if (source.link) {
          // Create clickable link that opens in new tab
          return `<a href="${escapeHtml(source.link)}" target="_blank" rel="noopener noreferrer" class="source-link">${escapeHtml(source.title)}</a>`;
        } else {
          // No link available, just show title
          return `<span class="source-no-link">${escapeHtml(source.title)}</span>`;
        }
      });
      sourcesHtml = sourceLinks.join('');
    } else {
      // Legacy plain string sources
      sourcesHtml = sources.map((s) => escapeHtml(s)).join(', ');
    }

    html += `
            <details class="sources-collapsible">
                <summary class="sources-header">Sources</summary>
                <div class="sources-content">${sourcesHtml}</div>
            </details>
        `;
  }

  messageDiv.innerHTML = html;
  chatMessages.appendChild(messageDiv);
  chatMessages.scrollTop = chatMessages.scrollHeight;

  return messageId;
}

// Helper function to escape HTML for user messages
function escapeHtml(text) {
  const div = document.createElement('div');
  div.textContent = text;
  return div.innerHTML;
}

// Removed removeMessage function - no longer needed since we handle loading differently

async function createNewSession() {
  currentSessionId = null;
  chatMessages.innerHTML = '';
  addMessage(
    'Welcome to the Course Materials Assistant! I can help you with questions about courses, lessons and specific content. What would you like to know?',
    'assistant',
    null,
    true
  );
}

// Load course statistics
async function loadCourseStats() {
  try {
    console.log('Loading course stats...');
    const response = await fetch(`${API_URL}/courses`);
    if (!response.ok) throw new Error('Failed to load course stats');

    const data = await response.json();
    console.log('Course data received:', data);

    // Update stats in UI
    if (totalCourses) {
      totalCourses.textContent = data.total_courses;
    }

    // Update course titles
    if (courseTitles) {
      if (data.course_titles && data.course_titles.length > 0) {
        courseTitles.innerHTML = data.course_titles
          .map((title) => `<div class="course-title-item">${title}</div>`)
          .join('');
      } else {
        courseTitles.innerHTML = '<span class="no-courses">No courses available</span>';
      }
    }
  } catch (error) {
    console.error('Error loading course stats:', error);
    // Set default values on error
    if (totalCourses) {
      totalCourses.textContent = '0';
    }
    if (courseTitles) {
      courseTitles.innerHTML = '<span class="error">Failed to load courses</span>';
    }
<<<<<<< HEAD
  }
=======
}

// Theme Management Functions
function initializeTheme() {
    // Apply saved theme or default to dark
    const theme = localStorage.getItem('theme') || 'dark';
    currentTheme = theme;
    
    if (theme === 'light') {
        document.body.setAttribute('data-theme', 'light');
    } else {
        document.body.removeAttribute('data-theme');
    }
}

function toggleTheme() {
    // Toggle between light and dark themes
    if (currentTheme === 'dark') {
        currentTheme = 'light';
        document.body.setAttribute('data-theme', 'light');
    } else {
        currentTheme = 'dark';
        document.body.removeAttribute('data-theme');
    }
    
    // Save preference to localStorage
    localStorage.setItem('theme', currentTheme);
    
    // Add a subtle animation effect to the button
    if (themeToggle) {
        themeToggle.style.transform = 'rotate(360deg)';
        setTimeout(() => {
            themeToggle.style.transform = '';
        }, 300);
    }
>>>>>>> 0f249c6e
}<|MERGE_RESOLUTION|>--- conflicted
+++ resolved
@@ -10,19 +10,6 @@
 
 // Initialize
 document.addEventListener('DOMContentLoaded', () => {
-<<<<<<< HEAD
-  // Get DOM elements after page loads
-  chatMessages = document.getElementById('chatMessages');
-  chatInput = document.getElementById('chatInput');
-  sendButton = document.getElementById('sendButton');
-  totalCourses = document.getElementById('totalCourses');
-  courseTitles = document.getElementById('courseTitles');
-  newChatButton = document.getElementById('newChatButton');
-
-  setupEventListeners();
-  createNewSession();
-  loadCourseStats();
-=======
     // Get DOM elements after page loads
     chatMessages = document.getElementById('chatMessages');
     chatInput = document.getElementById('chatInput');
@@ -38,32 +25,10 @@
     setupEventListeners();
     createNewSession();
     loadCourseStats();
->>>>>>> 0f249c6e
 });
 
 // Event Listeners
 function setupEventListeners() {
-<<<<<<< HEAD
-  // Chat functionality
-  sendButton.addEventListener('click', sendMessage);
-  chatInput.addEventListener('keypress', (e) => {
-    if (e.key === 'Enter') sendMessage();
-  });
-
-  // New Chat button
-  newChatButton.addEventListener('click', async () => {
-    // Clear session on backend if exists
-    if (currentSessionId) {
-      try {
-        await fetch(`${API_URL}/session/clear`, {
-          method: 'POST',
-          headers: {
-            'Content-Type': 'application/json',
-          },
-          body: JSON.stringify({
-            session_id: currentSessionId,
-          }),
-=======
     // Chat functionality
     sendButton.addEventListener('click', sendMessage);
     chatInput.addEventListener('keypress', (e) => {
@@ -102,84 +67,69 @@
             const question = e.target.getAttribute('data-question');
             chatInput.value = question;
             sendMessage();
->>>>>>> 0f249c6e
         });
-      } catch (error) {
-        console.error('Error clearing session:', error);
-      }
-    }
-
-    // Create new session on frontend
-    createNewSession();
-  });
-
-  // Suggested questions
-  document.querySelectorAll('.suggested-item').forEach((button) => {
-    button.addEventListener('click', (e) => {
-      const question = e.target.getAttribute('data-question');
-      chatInput.value = question;
-      sendMessage();
     });
-  });
-}
+}
+
 
 // Chat Functions
 async function sendMessage() {
-  const query = chatInput.value.trim();
-  if (!query) return;
-
-  // Disable input
-  chatInput.value = '';
-  chatInput.disabled = true;
-  sendButton.disabled = true;
-
-  // Add user message
-  addMessage(query, 'user');
-
-  // Add loading message - create a unique container for it
-  const loadingMessage = createLoadingMessage();
-  chatMessages.appendChild(loadingMessage);
-  chatMessages.scrollTop = chatMessages.scrollHeight;
-
-  try {
-    const response = await fetch(`${API_URL}/query`, {
-      method: 'POST',
-      headers: {
-        'Content-Type': 'application/json',
-      },
-      body: JSON.stringify({
-        query,
-        session_id: currentSessionId,
-      }),
-    });
-
-    if (!response.ok) throw new Error('Query failed');
-
-    const data = await response.json();
-
-    // Update session ID if new
-    if (!currentSessionId) {
-      currentSessionId = data.session_id;
-    }
-
-    // Replace loading message with response
-    loadingMessage.remove();
-    addMessage(data.answer, 'assistant', data.sources);
-  } catch (error) {
-    // Replace loading message with error
-    loadingMessage.remove();
-    addMessage(`Error: ${error.message}`, 'assistant');
-  } finally {
-    chatInput.disabled = false;
-    sendButton.disabled = false;
-    chatInput.focus();
-  }
+    const query = chatInput.value.trim();
+    if (!query) return;
+
+    // Disable input
+    chatInput.value = '';
+    chatInput.disabled = true;
+    sendButton.disabled = true;
+
+    // Add user message
+    addMessage(query, 'user');
+
+    // Add loading message - create a unique container for it
+    const loadingMessage = createLoadingMessage();
+    chatMessages.appendChild(loadingMessage);
+    chatMessages.scrollTop = chatMessages.scrollHeight;
+
+    try {
+        const response = await fetch(`${API_URL}/query`, {
+            method: 'POST',
+            headers: {
+                'Content-Type': 'application/json',
+            },
+            body: JSON.stringify({
+                query: query,
+                session_id: currentSessionId
+            })
+        });
+
+        if (!response.ok) throw new Error('Query failed');
+
+        const data = await response.json();
+        
+        // Update session ID if new
+        if (!currentSessionId) {
+            currentSessionId = data.session_id;
+        }
+
+        // Replace loading message with response
+        loadingMessage.remove();
+        addMessage(data.answer, 'assistant', data.sources);
+
+    } catch (error) {
+        // Replace loading message with error
+        loadingMessage.remove();
+        addMessage(`Error: ${error.message}`, 'assistant');
+    } finally {
+        chatInput.disabled = false;
+        sendButton.disabled = false;
+        chatInput.focus();
+    }
 }
 
 function createLoadingMessage() {
-  const messageDiv = document.createElement('div');
-  messageDiv.className = 'message assistant';
-  messageDiv.innerHTML = `
+    const messageDiv = document.createElement('div');
+    messageDiv.className = 'message assistant';
+    messageDiv.innerHTML = `
         <div class="message-content">
             <div class="loading">
                 <span></span>
@@ -188,114 +138,108 @@
             </div>
         </div>
     `;
-  return messageDiv;
+    return messageDiv;
 }
 
 function addMessage(content, type, sources = null, isWelcome = false) {
-  const messageId = Date.now();
-  const messageDiv = document.createElement('div');
-  messageDiv.className = `message ${type}${isWelcome ? ' welcome-message' : ''}`;
-  messageDiv.id = `message-${messageId}`;
-
-  // Convert markdown to HTML for assistant messages
-  const displayContent = type === 'assistant' ? marked.parse(content) : escapeHtml(content);
-
-  let html = `<div class="message-content">${displayContent}</div>`;
-
-  if (sources && sources.length > 0) {
-    // Check if sources are structured objects or plain strings
-    const isStructured = sources[0] && typeof sources[0] === 'object';
-
-    let sourcesHtml = '';
-    if (isStructured) {
-      // Handle structured sources with links
-      const sourceLinks = sources.map((source) => {
-        if (source.link) {
-          // Create clickable link that opens in new tab
-          return `<a href="${escapeHtml(source.link)}" target="_blank" rel="noopener noreferrer" class="source-link">${escapeHtml(source.title)}</a>`;
+    const messageId = Date.now();
+    const messageDiv = document.createElement('div');
+    messageDiv.className = `message ${type}${isWelcome ? ' welcome-message' : ''}`;
+    messageDiv.id = `message-${messageId}`;
+    
+    // Convert markdown to HTML for assistant messages
+    const displayContent = type === 'assistant' ? marked.parse(content) : escapeHtml(content);
+    
+    let html = `<div class="message-content">${displayContent}</div>`;
+    
+    if (sources && sources.length > 0) {
+        // Check if sources are structured objects or plain strings
+        const isStructured = sources[0] && typeof sources[0] === 'object';
+        
+        let sourcesHtml = '';
+        if (isStructured) {
+            // Handle structured sources with links
+            const sourceLinks = sources.map(source => {
+                if (source.link) {
+                    // Create clickable link that opens in new tab
+                    return `<a href="${escapeHtml(source.link)}" target="_blank" rel="noopener noreferrer" class="source-link">${escapeHtml(source.title)}</a>`;
+                } else {
+                    // No link available, just show title
+                    return `<span class="source-no-link">${escapeHtml(source.title)}</span>`;
+                }
+            });
+            sourcesHtml = sourceLinks.join('');
         } else {
-          // No link available, just show title
-          return `<span class="source-no-link">${escapeHtml(source.title)}</span>`;
-        }
-      });
-      sourcesHtml = sourceLinks.join('');
-    } else {
-      // Legacy plain string sources
-      sourcesHtml = sources.map((s) => escapeHtml(s)).join(', ');
-    }
-
-    html += `
+            // Legacy plain string sources
+            sourcesHtml = sources.map(s => escapeHtml(s)).join(', ');
+        }
+        
+        html += `
             <details class="sources-collapsible">
                 <summary class="sources-header">Sources</summary>
                 <div class="sources-content">${sourcesHtml}</div>
             </details>
         `;
-  }
-
-  messageDiv.innerHTML = html;
-  chatMessages.appendChild(messageDiv);
-  chatMessages.scrollTop = chatMessages.scrollHeight;
-
-  return messageId;
+    }
+    
+    messageDiv.innerHTML = html;
+    chatMessages.appendChild(messageDiv);
+    chatMessages.scrollTop = chatMessages.scrollHeight;
+    
+    return messageId;
 }
 
 // Helper function to escape HTML for user messages
 function escapeHtml(text) {
-  const div = document.createElement('div');
-  div.textContent = text;
-  return div.innerHTML;
+    const div = document.createElement('div');
+    div.textContent = text;
+    return div.innerHTML;
 }
 
 // Removed removeMessage function - no longer needed since we handle loading differently
 
 async function createNewSession() {
-  currentSessionId = null;
-  chatMessages.innerHTML = '';
-  addMessage(
-    'Welcome to the Course Materials Assistant! I can help you with questions about courses, lessons and specific content. What would you like to know?',
-    'assistant',
-    null,
-    true
-  );
+    currentSessionId = null;
+    chatMessages.innerHTML = '';
+    addMessage('Welcome to the Course Materials Assistant! I can help you with questions about courses, lessons and specific content. What would you like to know?', 'assistant', null, true);
 }
 
 // Load course statistics
 async function loadCourseStats() {
-  try {
-    console.log('Loading course stats...');
-    const response = await fetch(`${API_URL}/courses`);
-    if (!response.ok) throw new Error('Failed to load course stats');
-
-    const data = await response.json();
-    console.log('Course data received:', data);
-
-    // Update stats in UI
-    if (totalCourses) {
-      totalCourses.textContent = data.total_courses;
-    }
-
-    // Update course titles
-    if (courseTitles) {
-      if (data.course_titles && data.course_titles.length > 0) {
-        courseTitles.innerHTML = data.course_titles
-          .map((title) => `<div class="course-title-item">${title}</div>`)
-          .join('');
-      } else {
-        courseTitles.innerHTML = '<span class="no-courses">No courses available</span>';
-      }
-    }
-  } catch (error) {
-    console.error('Error loading course stats:', error);
-    // Set default values on error
-    if (totalCourses) {
-      totalCourses.textContent = '0';
-    }
-    if (courseTitles) {
-      courseTitles.innerHTML = '<span class="error">Failed to load courses</span>';
-    }
-<<<<<<< HEAD
-  }
-=======
+    try {
+        console.log('Loading course stats...');
+        const response = await fetch(`${API_URL}/courses`);
+        if (!response.ok) throw new Error('Failed to load course stats');
+        
+        const data = await response.json();
+        console.log('Course data received:', data);
+        
+        // Update stats in UI
+        if (totalCourses) {
+            totalCourses.textContent = data.total_courses;
+        }
+        
+        // Update course titles
+        if (courseTitles) {
+            if (data.course_titles && data.course_titles.length > 0) {
+                courseTitles.innerHTML = data.course_titles
+                    .map(title => `<div class="course-title-item">${title}</div>`)
+                    .join('');
+            } else {
+                courseTitles.innerHTML = '<span class="no-courses">No courses available</span>';
+            }
+        }
+        
+    } catch (error) {
+        console.error('Error loading course stats:', error);
+        // Set default values on error
+        if (totalCourses) {
+            totalCourses.textContent = '0';
+        }
+        if (courseTitles) {
+            courseTitles.innerHTML = '<span class="error">Failed to load courses</span>';
+        }
+    }
 }
 
 // Theme Management Functions
@@ -331,5 +275,4 @@
             themeToggle.style.transform = '';
         }, 300);
     }
->>>>>>> 0f249c6e
 }