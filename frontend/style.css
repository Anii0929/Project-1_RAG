/* Modern CSS Reset */
*, *::before, *::after {
    box-sizing: border-box;
    margin: 0;
    padding: 0;
}

/* CSS Variables - Dark Theme (Default) */
:root {
    --primary-color: #2563eb;
    --primary-hover: #1d4ed8;
    --background: #0f172a;
    --surface: #1e293b;
    --surface-hover: #334155;
    --text-primary: #f1f5f9;
    --text-secondary: #94a3b8;
    --border-color: #334155;
    --user-message: #2563eb;
    --assistant-message: #374151;
    --shadow: 0 4px 6px -1px rgba(0, 0, 0, 0.3);
    --radius: 12px;
    --focus-ring: rgba(37, 99, 235, 0.2);
    --welcome-bg: #1e3a5f;
    --welcome-border: #2563eb;
}

/* Light Theme - Optimized for Accessibility */
[data-theme="light"] {
    /* Primary colors - Strong blue for actions and links */
    --primary-color: #1e40af;  /* Darker blue for better contrast on white */
    --primary-hover: #1e3a8a;  /* Even darker on hover */
    
    /* Background hierarchy - Clean whites and grays */
    --background: #ffffff;      /* Pure white background */
    --surface: #f8fafc;        /* Very light gray for cards/panels */
    --surface-hover: #e2e8f0;  /* Light gray for hover states */
    
    /* Text colors - High contrast for readability */
    --text-primary: #0f172a;    /* Near-black for main text (contrast ratio 20.5:1) */
    --text-secondary: #475569;  /* Dark gray for secondary text (contrast ratio 7.5:1) */
    
    /* UI elements */
    --border-color: #cbd5e1;    /* Medium gray borders for definition */
    --user-message: #1e40af;    /* Consistent with primary color */
    --assistant-message: #e0e7ff;  /* Light indigo for assistant messages */
    
    /* Effects and utilities */
    --shadow: 0 1px 3px 0 rgba(0, 0, 0, 0.1), 0 1px 2px 0 rgba(0, 0, 0, 0.06);
    --radius: 12px;
    --focus-ring: rgba(30, 64, 175, 0.15);  /* Softer focus ring */
    
    /* Special elements */
    --welcome-bg: #dbeafe;      /* Light blue for welcome message */
    --welcome-border: #1e40af;  /* Consistent primary border */
}

/* Base Styles */
body {
    font-family: -apple-system, BlinkMacSystemFont, 'Segoe UI', Roboto, 'Helvetica Neue', Arial, sans-serif;
    background-color: var(--background);
    color: var(--text-primary);
    line-height: 1.6;
    height: 100vh;
    overflow: hidden;
    margin: 0;
    padding: 0;
    transition: background-color 0.3s ease, color 0.3s ease;
}

/* Container - Full Screen */
.container {
    height: 100vh;
    width: 100vw;
    display: flex;
    flex-direction: column;
    margin: 0;
    padding: 0;
}

<<<<<<< HEAD
/* Header */
header {
    display: block;
    background: var(--surface);
    border-bottom: 1px solid var(--border-color);
    padding: 1rem 2rem;
    transition: background-color 0.3s ease, border-color 0.3s ease;
}

.header-content {
    display: flex;
    justify-content: space-between;
    align-items: center;
    max-width: 1400px;
    margin: 0 auto;
}

header h1 {
    font-size: 1.75rem;
    font-weight: 700;
    background: linear-gradient(135deg, #667eea 0%, #764ba2 100%);
    -webkit-background-clip: text;
    -webkit-text-fill-color: transparent;
    background-clip: text;
    margin: 0;
}

.subtitle {
    font-size: 0.95rem;
    color: var(--text-secondary);
    margin-top: 0.5rem;
}
=======
>>>>>>> bd876446

/* Theme Toggle Button */
.theme-toggle {
    position: relative;
    width: 48px;
    height: 48px;
    padding: 0;
    background: var(--background);
    border: 2px solid var(--border-color);
    border-radius: 50%;
    cursor: pointer;
    display: flex;
    align-items: center;
    justify-content: center;
    transition: all 0.3s cubic-bezier(0.4, 0, 0.2, 1);
    overflow: hidden;
}

.theme-toggle:hover {
    background: var(--surface-hover);
    border-color: var(--primary-color);
    transform: scale(1.1) rotate(15deg);
    box-shadow: 0 4px 12px rgba(37, 99, 235, 0.3);
}

.theme-toggle:active {
    transform: scale(0.95) rotate(0deg);
}

.theme-toggle:focus {
    outline: none;
    box-shadow: 0 0 0 3px var(--focus-ring);
}

.theme-toggle svg {
    width: 24px;
    height: 24px;
    color: var(--text-primary);
    transition: all 0.3s cubic-bezier(0.4, 0, 0.2, 1);
}

.sun-icon,
.moon-icon {
    position: absolute;
    transition: opacity 0.3s ease, transform 0.3s ease;
}

.sun-icon {
    opacity: 1;
    transform: rotate(0deg) scale(1);
}

.moon-icon {
    opacity: 0;
    transform: rotate(-90deg) scale(0.5);
}

[data-theme="light"] .sun-icon {
    opacity: 0;
    transform: rotate(90deg) scale(0.5);
}

[data-theme="light"] .moon-icon {
    opacity: 1;
    transform: rotate(0deg) scale(1);
}

/* Main Content Area with Sidebar */
.main-content {
    flex: 1;
    display: flex;
    overflow: hidden;
    background: var(--background);
}

/* Left Sidebar */
.sidebar {
    width: 320px;
    background: var(--surface);
    border-right: 1px solid var(--border-color);
    padding: 1.5rem;
    overflow-y: auto;
    flex-shrink: 0;
    transition: background-color 0.3s ease, border-color 0.3s ease;
}

/* Custom Scrollbar for Sidebar */
.sidebar::-webkit-scrollbar {
    width: 8px;
}

.sidebar::-webkit-scrollbar-track {
    background: var(--surface);
}

.sidebar::-webkit-scrollbar-thumb {
    background: var(--border-color);
    border-radius: 4px;
}

.sidebar::-webkit-scrollbar-thumb:hover {
    background: var(--text-secondary);
}

.sidebar-section {
    margin-bottom: 1.5rem;
}

.sidebar-section:last-child {
    margin-bottom: 0;
}

/* Main Chat Area */
.chat-main {
    flex: 1;
    display: flex;
    justify-content: center;
    overflow: hidden;
    padding: 0;
    background: var(--background);
}

/* Chat Container - Centered with Max Width */
.chat-container {
    flex: 1;
    display: flex;
    flex-direction: column;
    background: var(--background);
    overflow: hidden;
    width: 100%;
    max-width: 800px;
    margin: 0;
    transition: background-color 0.3s ease;
}

/* Chat Messages */
.chat-messages {
    flex: 1;
    overflow-y: auto;
    padding: 2rem;
    display: flex;
    flex-direction: column;
    gap: 1rem;
    background: var(--background);
}

/* Custom Scrollbar */
.chat-messages::-webkit-scrollbar {
    width: 8px;
}

.chat-messages::-webkit-scrollbar-track {
    background: var(--surface);
}

.chat-messages::-webkit-scrollbar-thumb {
    background: var(--border-color);
    border-radius: 4px;
}

.chat-messages::-webkit-scrollbar-thumb:hover {
    background: var(--text-secondary);
}

/* Message Styles */
.message {
    max-width: 85%;
    animation: fadeIn 0.3s ease-out;
}

@keyframes fadeIn {
    from {
        opacity: 0;
        transform: translateY(10px);
    }
    to {
        opacity: 1;
        transform: translateY(0);
    }
}

.message.user {
    align-self: flex-end;
}

.message.assistant {
    align-self: flex-start;
}

.message-content {
    padding: 0.75rem 1.25rem;
    border-radius: 18px;
    word-wrap: break-word;
    line-height: 1.5;
}

.message.user .message-content {
    background: var(--user-message);
    color: white;
    border-bottom-right-radius: 4px;
}

.message.assistant .message-content {
    background: var(--surface);
    color: var(--text-primary);
    border-bottom-left-radius: 4px;
    transition: background-color 0.3s ease, color 0.3s ease;
}

/* Message metadata */
.message-meta {
    font-size: 0.75rem;
    color: var(--text-secondary);
    margin-top: 0.25rem;
    padding: 0 0.5rem;
}

.message.user .message-meta {
    text-align: right;
}

/* Collapsible Sources */
.sources-collapsible {
    margin-top: 0.5rem;
    font-size: 0.75rem;
    color: var(--text-secondary);
}

.sources-collapsible summary {
    cursor: pointer;
    padding: 0.25rem 0.5rem;
    user-select: none;
    font-weight: 500;
}

.sources-collapsible summary:hover {
    color: var(--text-primary);
}

.sources-collapsible[open] summary {
    margin-bottom: 0.25rem;
}

/* Source links styling */
.source-link {
    color: #60a5fa;  /* Bright blue for better contrast */
    text-decoration: none;
    padding: 2px 4px;
    border-radius: 4px;
    background: rgba(96, 165, 250, 0.1);  /* Subtle background */
    transition: all 0.2s ease;
    display: inline-block;
    margin: 2px 0;
    font-weight: 500;
}

/* Light theme link adjustments */
[data-theme="light"] .source-link {
    color: #1e40af;  /* Darker blue for better contrast on light backgrounds */
    background: rgba(30, 64, 175, 0.08);
}

.source-link:hover {
    color: #93c5fd;  /* Lighter blue on hover */
    background: rgba(96, 165, 250, 0.2);
    transform: translateY(-1px);
    box-shadow: 0 2px 4px rgba(96, 165, 250, 0.2);
}

[data-theme="light"] .source-link:hover {
    color: #1e3a8a;  /* Even darker blue on hover in light mode */
    background: rgba(30, 64, 175, 0.15);
    box-shadow: 0 2px 4px rgba(30, 64, 175, 0.15);
}

.source-link:visited {
    color: #818cf8;  /* Purple-ish for visited links */
}

[data-theme="light"] .source-link:visited {
    color: #6b21a8;  /* Darker purple for visited links in light mode */
}

.source-text {
    color: var(--text-secondary);
    padding: 2px 4px;
    display: inline-block;
}

/* External link indicator */
.source-link::after {
    content: " ↗";
    font-size: 0.75em;
    vertical-align: super;
    opacity: 0.8;
    margin-left: 2px;
}

/* Improve sources container spacing */
.sources-content {
    padding: 0.5rem 0.5rem 0.5rem 1.5rem;
    color: var(--text-secondary);
    line-height: 1.8;
}

/* Markdown formatting styles */
.message-content h1,
.message-content h2,
.message-content h3,
.message-content h4,
.message-content h5,
.message-content h6 {
    margin: 0.5rem 0;
    font-weight: 600;
}

.message-content h1 { font-size: 1.5rem; }
.message-content h2 { font-size: 1.3rem; }
.message-content h3 { font-size: 1.1rem; }

.message-content p {
    margin: 0.5rem 0;
    line-height: 1.6;
}

.message-content ul,
.message-content ol {
    margin: 0.5rem 0;
    padding-left: 1.5rem;
}

.message-content li {
    margin: 0.25rem 0;
    line-height: 1.6;
}

.message-content code {
    background-color: rgba(0, 0, 0, 0.2);
    padding: 0.125rem 0.25rem;
    border-radius: 3px;
    font-family: 'Fira Code', 'Consolas', monospace;
    font-size: 0.875em;
    color: #ef4444;  /* Red color for inline code */
}

[data-theme="light"] .message-content code {
    background-color: #f1f5f9;  /* Light gray background */
    color: #dc2626;  /* Darker red for better contrast */
    border: 1px solid #e2e8f0;
}

.message-content pre {
    background-color: rgba(0, 0, 0, 0.2);
    padding: 0.75rem;
    border-radius: 4px;
    overflow-x: auto;
    margin: 0.5rem 0;
}

[data-theme="light"] .message-content pre {
    background-color: #f8fafc;  /* Very light background */
    border: 1px solid #e2e8f0;  /* Subtle border */
    color: #0f172a;  /* Dark text for contrast */
}

.message-content pre code {
    background-color: transparent;
    padding: 0;
    color: inherit;  /* Inherit color from pre */
    border: none;  /* Remove border in pre blocks */
}

.message-content blockquote {
    border-left: 3px solid var(--primary);
    padding-left: 1rem;
    margin: 0.5rem 0;
    color: var(--text-secondary);
}

/* Welcome message special styling */
.message.welcome-message .message-content {
    background: var(--surface);
    border: 2px solid var(--border-color);
    box-shadow: 0 4px 16px rgba(0, 0, 0, 0.2);
    position: relative;
}

.message-content strong {
    font-weight: 600;
}

.message-content em {
    font-style: italic;
}

.message-content hr {
    border: none;
    border-top: 1px solid var(--border-color);
    margin: 1rem 0;
}

/* Chat Input Container */
.chat-input-container {
    display: flex;
    gap: 0.75rem;
    padding: 1.5rem 2rem;
    background: var(--background);
    border-top: 1px solid var(--border-color);
    flex-shrink: 0;
}

/* Chat Input */
#chatInput {
    flex: 1;
    padding: 0.875rem 1.25rem;
    background: var(--surface);
    border: 1px solid var(--border-color);
    border-radius: 24px;
    color: var(--text-primary);
    font-size: 0.95rem;
    transition: all 0.3s ease;
}

#chatInput:focus {
    outline: none;
    border-color: var(--primary-color);
    box-shadow: 0 0 0 3px var(--focus-ring);
}

#chatInput::placeholder {
    color: var(--text-secondary);
}

/* Send Button */
#sendButton {
    padding: 0.75rem 1.25rem;
    background: var(--primary-color);
    color: white;
    border: none;
    border-radius: 24px;
    cursor: pointer;
    display: flex;
    align-items: center;
    justify-content: center;
    transition: all 0.2s ease;
    min-width: 52px;
}

#sendButton:focus {
    outline: none;
    box-shadow: 0 0 0 3px var(--focus-ring);
}

#sendButton:hover:not(:disabled) {
    background: var(--primary-hover);
    transform: translateY(-1px);
    box-shadow: 0 4px 12px rgba(37, 99, 235, 0.3);
}

#sendButton:active:not(:disabled) {
    transform: translateY(0);
}

#sendButton:disabled {
    opacity: 0.5;
    cursor: not-allowed;
}

/* Loading Animation */
.loading {
    display: inline-flex;
    gap: 4px;
    padding: 0.75rem 1.25rem;
}

.loading span {
    width: 8px;
    height: 8px;
    background: var(--text-secondary);
    border-radius: 50%;
    animation: bounce 1.4s infinite ease-in-out both;
}

.loading span:nth-child(1) {
    animation-delay: -0.32s;
}

.loading span:nth-child(2) {
    animation-delay: -0.16s;
}

@keyframes bounce {
    0%, 80%, 100% {
        transform: scale(0);
    }
    40% {
        transform: scale(1);
    }
}

/* Error Message */
.error-message {
    background: rgba(239, 68, 68, 0.1);
    color: #f87171;
    padding: 0.75rem 1.25rem;
    border-radius: 8px;
    border: 1px solid rgba(239, 68, 68, 0.2);
    margin: 0.5rem 0;
}

[data-theme="light"] .error-message {
    background: #fef2f2;  /* Light red background */
    color: #dc2626;       /* Dark red text */
    border-color: #fecaca; /* Light red border */
}

/* Success Message */
.success-message {
    background: rgba(34, 197, 94, 0.1);
    color: #4ade80;
    padding: 0.75rem 1.25rem;
    border-radius: 8px;
    border: 1px solid rgba(34, 197, 94, 0.2);
    margin: 0.5rem 0;
}

[data-theme="light"] .success-message {
    background: #f0fdf4;  /* Light green background */
    color: #16a34a;       /* Dark green text */
    border-color: #bbf7d0; /* Light green border */
}

/* New Chat Button */
.new-chat-button {
    width: 100%;
    padding: 0.75rem 1rem;
    background: var(--background);
    color: var(--text-primary);
    border: 1px solid var(--border-color);
    border-radius: 8px;
    font-size: 0.875rem;
    font-weight: 600;
    text-transform: uppercase;
    letter-spacing: 0.5px;
    cursor: pointer;
    transition: all 0.2s ease;
    text-align: left;
}

.new-chat-button:hover {
    background: var(--surface-hover);
    border-color: var(--primary-color);
    color: var(--primary-color);
    transform: translateX(2px);
}

.new-chat-button:active {
    transform: translateX(0);
}

.new-chat-button:focus {
    outline: none;
    box-shadow: 0 0 0 3px var(--focus-ring);
}

/* Sidebar Headers */
.stats-header,
.suggested-header {
    font-size: 0.875rem;
    font-weight: 600;
    color: var(--text-secondary);
    cursor: pointer;
    padding: 0.5rem 0;
    border: none;
    background: none;
    list-style: none;
    outline: none;
    transition: color 0.2s ease;
    text-transform: uppercase;
    letter-spacing: 0.5px;
}

.stats-header:focus,
.suggested-header:focus {
    color: var(--primary-color);
}

.stats-header:hover,
.suggested-header:hover {
    color: var(--primary-color);
}

.stats-header::-webkit-details-marker,
.suggested-header::-webkit-details-marker {
    display: none;
}

.stats-header::before,
.suggested-header::before {
    content: '▶';
    display: inline-block;
    margin-right: 0.5rem;
    transition: transform 0.2s ease;
    font-size: 0.75rem;
}

details[open] .stats-header::before,
details[open] .suggested-header::before {
    transform: rotate(90deg);
}

/* Course Stats in Sidebar */
.course-stats {
    display: flex;
    flex-direction: column;
    gap: 1rem;
    padding: 0.75rem 0;
    background: transparent;
    border: none;
}

.stat-item {
    text-align: left;
    padding: 0.75rem;
    background: var(--background);
    border-radius: 8px;
    border: 1px solid var(--border-color);
    margin-bottom: 0.75rem;
}

.stat-item:last-child {
    margin-bottom: 0;
}

.stat-value {
    display: inline-block;
    font-size: 0.875rem;
    font-weight: 600;
    color: var(--primary-color);
    margin-left: 0.5rem;
}

.stat-label {
    display: inline-block;
    font-size: 0.875rem;
    color: var(--text-secondary);
    font-weight: 600;
}

.stat-item:last-child .stat-label {
    display: block;
    margin-bottom: 0.5rem;
}

/* Course titles collapsible */
.course-titles-collapsible {
    width: 100%;
}

.course-titles-header {
    cursor: pointer;
    font-size: 0.875rem;
    color: var(--text-secondary);
    font-weight: 600;
    padding: 0.5rem 0;
    list-style: none;
    display: block;
    user-select: none;
}

.course-titles-header:focus {
    outline: none;
    color: var(--primary-color);
}

.course-titles-header::-webkit-details-marker {
    display: none;
}

.course-titles-header::before {
    content: '▶';
    display: inline-block;
    margin-right: 0.5rem;
    transition: transform 0.2s ease;
    font-size: 0.75rem;
}

.course-titles-collapsible[open] .course-titles-header::before {
    transform: rotate(90deg);
}

/* Course titles display */
.course-titles {
    margin-top: 0.5rem;
    /* Remove max-height to show all titles without scrolling */
}

.course-title-item {
    font-size: 0.85rem;
    color: var(--text-primary);
    padding: 0.5rem 0.25rem;
    border-bottom: 1px solid var(--border-color);
    text-transform: none;
    line-height: 1.4;
}

.course-title-item:last-child {
    border-bottom: none;
}

.course-title-item:first-child {
    padding-top: 0.25rem;
}

.no-courses, .loading, .error {
    font-size: 0.85rem;
    color: var(--text-secondary);
    font-style: italic;
    text-transform: none;
}

/* Suggested Questions in Sidebar */
.suggested-items {
    display: flex;
    flex-direction: column;
    gap: 0.5rem;
    padding: 0.75rem 0;
}

.suggested-item {
    padding: 0.75rem 1rem;
    background: var(--background);
    border: 1px solid var(--border-color);
    border-radius: 8px;
    color: var(--text-primary);
    font-size: 0.875rem;
    cursor: pointer;
    transition: all 0.2s ease;
    text-align: left;
    width: 100%;
}

.suggested-item:focus {
    outline: none;
    box-shadow: 0 0 0 3px var(--focus-ring);
}

.suggested-item:hover {
    background: var(--surface-hover);
    border-color: var(--primary-color);
    color: var(--primary-color);
    transform: translateX(2px);
}

/* Responsive Design */
@media (max-width: 768px) {
    header {
        padding: 0.75rem 1rem;
    }
    
    .header-content {
        gap: 1rem;
    }
    
    header h1 {
        font-size: 1.25rem;
    }
    
    .subtitle {
        font-size: 0.85rem;
    }
    
    .theme-toggle {
        width: 40px;
        height: 40px;
    }
    
    .theme-toggle svg {
        width: 20px;
        height: 20px;
    }
    
    .main-content {
        flex-direction: column;
    }
    
    .sidebar {
        width: 100%;
        border-right: none;
        border-bottom: 1px solid var(--border-color);
        padding: 1rem;
        order: 2;
        max-height: 40vh;
    }
    
    .sidebar::-webkit-scrollbar {
        width: 8px;
    }
    
    .sidebar::-webkit-scrollbar-track {
        background: var(--surface);
    }
    
    .sidebar::-webkit-scrollbar-thumb {
        background: var(--border-color);
        border-radius: 4px;
    }
    
    .sidebar::-webkit-scrollbar-thumb:hover {
        background: var(--text-secondary);
    }
    
    .chat-main {
        order: 1;
    }
    
<<<<<<< HEAD
=======
    
>>>>>>> bd876446
    .chat-messages {
        padding: 1rem;
    }
    
    .message {
        max-width: 90%;
    }
    
    .chat-input-container {
        padding: 1rem;
        gap: 0.5rem;
    }
    
    #chatInput {
        padding: 0.75rem 1rem;
        font-size: 0.9rem;
    }
    
    #sendButton {
        padding: 0.75rem 1rem;
        min-width: 48px;
    }
    
    .stat-value {
        font-size: 1.25rem;
    }
    
    .suggested-item {
        padding: 0.5rem 0.75rem;
        font-size: 0.8rem;
    }
}

@media (max-width: 1024px) {
    .sidebar {
        width: 280px;
    }
}<|MERGE_RESOLUTION|>--- conflicted
+++ resolved
@@ -77,42 +77,6 @@
     padding: 0;
 }
 
-<<<<<<< HEAD
-/* Header */
-header {
-    display: block;
-    background: var(--surface);
-    border-bottom: 1px solid var(--border-color);
-    padding: 1rem 2rem;
-    transition: background-color 0.3s ease, border-color 0.3s ease;
-}
-
-.header-content {
-    display: flex;
-    justify-content: space-between;
-    align-items: center;
-    max-width: 1400px;
-    margin: 0 auto;
-}
-
-header h1 {
-    font-size: 1.75rem;
-    font-weight: 700;
-    background: linear-gradient(135deg, #667eea 0%, #764ba2 100%);
-    -webkit-background-clip: text;
-    -webkit-text-fill-color: transparent;
-    background-clip: text;
-    margin: 0;
-}
-
-.subtitle {
-    font-size: 0.95rem;
-    color: var(--text-secondary);
-    margin-top: 0.5rem;
-}
-=======
->>>>>>> bd876446
-
 /* Theme Toggle Button */
 .theme-toggle {
     position: relative;
@@ -927,11 +891,8 @@
     .chat-main {
         order: 1;
     }
-    
-<<<<<<< HEAD
-=======
-    
->>>>>>> bd876446
+
+    
     .chat-messages {
         padding: 1rem;
     }
