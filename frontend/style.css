--- conflicted
+++ resolved
@@ -74,17 +74,13 @@
 
 /* Header */
 header {
-<<<<<<< HEAD
-  display: none;
-=======
-    padding: 1.5rem 2rem;
-    background: var(--surface);
-    border-bottom: 1px solid var(--border-color);
-    position: relative;
-    display: flex;
-    align-items: center;
-    justify-content: space-between;
->>>>>>> eea31382
+  padding: 1.5rem 2rem;
+  background: var(--surface);
+  border-bottom: 1px solid var(--border-color);
+  position: relative;
+  display: flex;
+  align-items: center;
+  justify-content: space-between;
 }
 
 header h1 {
@@ -892,4 +888,73 @@
   .sidebar {
     width: 280px;
   }
+}
+
+/* Theme Toggle Button */
+.theme-toggle {
+  position: relative;
+  width: 56px;
+  height: 32px;
+  background: var(--surface-hover);
+  border: 2px solid var(--border-color);
+  border-radius: 20px;
+  cursor: pointer;
+  padding: 0;
+  display: flex;
+  align-items: center;
+  justify-content: center;
+  transition: all 0.3s ease;
+  overflow: hidden;
+}
+
+.theme-toggle:hover {
+  transform: translateY(-1px);
+  box-shadow: var(--shadow);
+  border-color: var(--primary-color);
+}
+
+.theme-toggle:focus {
+  outline: none;
+  box-shadow: 0 0 0 3px var(--focus-ring);
+}
+
+.theme-toggle:active {
+  transform: translateY(0);
+}
+
+.theme-icon {
+  position: absolute;
+  font-size: 16px;
+  transition: all 0.3s ease;
+  display: flex;
+  align-items: center;
+  justify-content: center;
+  user-select: none;
+}
+
+.sun-icon {
+  opacity: 0;
+  transform: rotate(-90deg) scale(0.8);
+}
+
+.moon-icon {
+  opacity: 1;
+  transform: rotate(0deg) scale(1);
+}
+
+/* Light theme - show sun, hide moon */
+[data-theme="light"] .sun-icon {
+  opacity: 1;
+  transform: rotate(0deg) scale(1);
+}
+
+[data-theme="light"] .moon-icon {
+  opacity: 0;
+  transform: rotate(90deg) scale(0.8);
+}
+
+/* Header content wrapper for better layout */
+.header-content {
+  display: flex;
+  flex-direction: column;
 }