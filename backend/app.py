--- conflicted
+++ resolved
@@ -40,13 +40,6 @@
     query: str
     session_id: Optional[str] = None
 
-<<<<<<< HEAD
-class SourceInfo(BaseModel):
-    """Model for source information with optional links"""
-    title: str
-    link: Optional[str] = None
-
-=======
 
 class SourceInfo(BaseModel):
     """Model for source information with optional links"""
@@ -55,7 +48,6 @@
     link: Optional[str] = None
 
 
->>>>>>> abc2577e
 class QueryResponse(BaseModel):
     """Response model for course queries"""
 
@@ -91,26 +83,14 @@
         for source in sources:
             if isinstance(source, dict):
                 # New structured format
-<<<<<<< HEAD
-                source_infos.append(SourceInfo(title=source.get('title', ''), link=source.get('link')))
-=======
                 source_infos.append(
                     SourceInfo(title=source.get("title", ""), link=source.get("link"))
                 )
->>>>>>> abc2577e
             else:
                 # Backward compatibility with string format
                 source_infos.append(SourceInfo(title=str(source), link=None))
 
-<<<<<<< HEAD
-        return QueryResponse(
-            answer=answer,
-            sources=source_infos,
-            session_id=session_id
-        )
-=======
         return QueryResponse(answer=answer, sources=source_infos, session_id=session_id)
->>>>>>> abc2577e
     except Exception as e:
         raise HTTPException(status_code=500, detail=str(e))
 
