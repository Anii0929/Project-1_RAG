--- conflicted
+++ resolved
@@ -1,422 +1,416 @@
-import os
-import sys
-import tempfile
-from pathlib import Path
-from unittest.mock import Mock, MagicMock, patch
-from typing import Dict, List, Any
-import asyncio
-
-import pytest
-
-# Add parent directory to path to import backend modules
-sys.path.insert(0, str(Path(__file__).parent.parent))
-
-from config import Config
-from models import Course, CourseChunk, Lesson
-from vector_store import SearchResults, VectorStore
-
-
-@pytest.fixture
-def mock_config():
-    """Create a test configuration"""
-    config = Config()
-    config.ANTHROPIC_API_KEY = "test-key"
-    config.ANTHROPIC_MODEL = "claude-sonnet-4-20250514"
-    config.EMBEDDING_MODEL = "all-MiniLM-L6-v2"
-    config.CHUNK_SIZE = 800
-    config.CHUNK_OVERLAP = 100
-    config.MAX_RESULTS = 5
-    config.MAX_HISTORY = 2
-    return config
-
-
-@pytest.fixture
-def temp_chroma_db():
-    """Create a temporary ChromaDB instance for testing"""
-    with tempfile.TemporaryDirectory() as tmpdir:
-        yield tmpdir
-
-
-@pytest.fixture
-def sample_course():
-    """Create a sample course for testing"""
-    course = Course(
-        title="Test Course on Python Programming",
-        course_link="https://example.com/course",
-        instructor="John Doe",
-    )
-    course.lessons = [
-        Lesson(
-            lesson_number=0,
-            title="Introduction to Python",
-            lesson_link="https://example.com/lesson0",
-        ),
-        Lesson(
-            lesson_number=1,
-            title="Variables and Data Types",
-            lesson_link="https://example.com/lesson1",
-        ),
-        Lesson(lesson_number=2, title="Control Flow", lesson_link=None),
-    ]
-    return course
-
-
-@pytest.fixture
-def sample_chunks(sample_course):
-    """Create sample course chunks for testing"""
-    chunks = []
-    chunk_index = 0
-
-    # Map lesson content for testing
-    lesson_content = {
-        0: "Welcome to Python programming. Python is a versatile language.",
-        1: "In Python, variables store data. Common data types include strings, integers, and lists.",
-        2: "Control flow in Python uses if statements, for loops, and while loops to control program execution.",
-    }
-
-    for lesson in sample_course.lessons:
-        # Create chunks for each lesson
-        chunk = CourseChunk(
-            course_title=sample_course.title,
-            lesson_number=lesson.lesson_number,
-            content=lesson_content.get(lesson.lesson_number, "Default content"),
-            chunk_index=chunk_index,
-        )
-        chunks.append(chunk)
-        chunk_index += 1
-
-    return chunks
-
-
-@pytest.fixture
-def sample_search_results():
-    """Create sample search results for testing"""
-    return SearchResults(
-        documents=[
-            "Python is a versatile programming language.",
-            "Variables in Python can store different data types.",
-        ],
-        metadata=[
-            {"course_title": "Test Course on Python Programming", "lesson_number": 0},
-            {"course_title": "Test Course on Python Programming", "lesson_number": 1},
-        ],
-        distances=[0.1, 0.2],
-    )
-
-
-@pytest.fixture
-def sample_course_doc(tmp_path):
-    """Create a sample course document file for testing"""
-    doc_content = """Course Title: Building Towards Computer Use with Anthropic
-Course Link: https://www.deeplearning.ai/short-courses/building-toward-computer-use-with-anthropic/
-Course Instructor: Colt Steele
-
-Lesson 0: Introduction
-Lesson Link: https://learn.deeplearning.ai/courses/lesson0
-Welcome to Building Toward Computer Use with Anthropic. In this course, you will learn about computer use capabilities.
-
-Lesson 1: Getting Started
-Lesson Link: https://learn.deeplearning.ai/courses/lesson1
-Let's begin by understanding the basics of how LLMs can control computers.
-
-Lesson 2: Advanced Techniques
-This lesson covers advanced techniques for computer use without a specific link.
-"""
-
-    doc_path = tmp_path / "test_course.txt"
-    doc_path.write_text(doc_content)
-    return str(doc_path)
-
-
-@pytest.fixture
-def mock_anthropic_response():
-    """Mock response from Anthropic API"""
-
-    class MockContent:
-        def __init__(self, text=None, type="text", name=None, input=None, id=None):
-            self.text = text
-            self.type = type
-            self.name = name
-            self.input = input
-            self.id = id
-
-    class MockResponse:
-        def __init__(
-            self, content_text="Test response", stop_reason="end", tool_use=False
-        ):
-            if tool_use:
-                self.stop_reason = "tool_use"
-                self.content = [
-                    MockContent(
-                        type="tool_use",
-                        name="search_course_content",
-                        input={"query": "Python basics"},
-                        id="tool_123",
-                    )
-                ]
-            else:
-                self.stop_reason = stop_reason
-                self.content = [MockContent(text=content_text)]
-<<<<<<< HEAD
-
-    return MockResponse
-
-=======
-    
-    return MockResponse
-
-
-@pytest.fixture
-def mock_anthropic_client():
-    """Mock Anthropic client for testing"""
-    mock_client = Mock()
-    mock_messages = Mock()
-    mock_client.messages = mock_messages
-    
-    # Default response
-    mock_response = Mock()
-    mock_response.content = [Mock(text="Mocked AI response")]
-    mock_response.stop_reason = "end"
-    mock_messages.create.return_value = mock_response
-    
-    return mock_client
-
-
-@pytest.fixture
-def mock_vector_store():
-    """Mock vector store for testing"""
-    mock_store = Mock(spec=VectorStore)
-    
-    # Default search results
-    mock_store.search.return_value = SearchResults(
-        documents=["Test document content"],
-        metadata=[{"course_title": "Test Course", "lesson_number": 0}],
-        distances=[0.1]
-    )
-    
-    mock_store.search_courses.return_value = SearchResults(
-        documents=["Test Course on Python Programming"],
-        metadata=[{"course_title": "Test Course on Python Programming"}],
-        distances=[0.05]
-    )
-    
-    mock_store.get_all_courses.return_value = [
-        {
-            "title": "Test Course on Python Programming",
-            "instructor": "John Doe",
-            "lessons": 5
-        }
-    ]
-    
-    return mock_store
-
-
-@pytest.fixture
-def mock_session_manager():
-    """Mock session manager for testing"""
-    from backend.session_manager import SessionManager
-    
-    mock_manager = Mock(spec=SessionManager)
-    mock_manager.get_or_create_session.return_value = "test-session-id"
-    mock_manager.get_conversation_history.return_value = []
-    mock_manager.add_exchange.return_value = None
-    
-    return mock_manager
-
-
-@pytest.fixture
-def mock_rag_system():
-    """Mock RAG system for testing"""
-    mock_rag = Mock()
-    
-    # Default process_query response
-    mock_rag.process_query.return_value = {
-        "answer": "This is a test response from the RAG system.",
-        "sources": [
-            {"text": "Lesson 1: Introduction", "link": "https://example.com/lesson1"}
-        ],
-        "session_id": "test-session-123"
-    }
-    
-    # Default get_all_courses response
-    mock_rag.get_all_courses.return_value = [
-        {
-            "title": "Python Programming",
-            "instructor": "John Doe",
-            "lessons": 10,
-            "link": "https://example.com/python"
-        }
-    ]
-    
-    # Default get_stats response
-    mock_rag.get_stats.return_value = {
-        "total_courses": 2,
-        "total_lessons": 15,
-        "total_chunks": 120,
-        "embedding_model": "all-MiniLM-L6-v2"
-    }
-    
-    return mock_rag
-
-
-@pytest.fixture
-def test_data_dir(tmp_path):
-    """Create a temporary directory with test data files"""
-    test_dir = tmp_path / "test_data"
-    test_dir.mkdir()
-    
-    # Create sample course files
-    course1 = test_dir / "python_basics.txt"
-    course1.write_text("""Course Title: Python Basics
-Course Link: https://example.com/python
-Course Instructor: John Doe
-
-Lesson 0: Introduction
-Welcome to Python programming.
-
-Lesson 1: Variables
-Learn about variables and data types.
-""")
-    
-    course2 = test_dir / "data_science.txt"
-    course2.write_text("""Course Title: Data Science with Python
-Course Link: https://example.com/datascience
-Course Instructor: Jane Smith
-
-Lesson 0: Overview
-Introduction to data science concepts.
-
-Lesson 1: NumPy Basics
-Working with NumPy arrays.
-""")
-    
-    return test_dir
-
-
-@pytest.fixture
-def mock_tool_manager():
-    """Mock tool manager for testing"""
-    from backend.search_tools import ToolManager
-    
-    mock_manager = Mock(spec=ToolManager)
-    mock_manager.execute_tool.return_value = {
-        "results": [
-            {
-                "content": "Python is a high-level programming language",
-                "metadata": {"course_title": "Python Basics", "lesson_number": 0}
-            }
-        ]
-    }
-    
-    return mock_manager
-
-
-@pytest.fixture
-def mock_env_variables(monkeypatch):
-    """Set up mock environment variables"""
-    monkeypatch.setenv("ANTHROPIC_API_KEY", "test-api-key")
-    monkeypatch.setenv("CHROMA_DB_PATH", "./test_chroma_db")
-    monkeypatch.setenv("DOCS_PATH", "./test_docs")
-    return {
-        "ANTHROPIC_API_KEY": "test-api-key",
-        "CHROMA_DB_PATH": "./test_chroma_db",
-        "DOCS_PATH": "./test_docs"
-    }
-
-
-@pytest.fixture(autouse=True)
-def reset_singletons():
-    """Reset singleton instances between tests"""
-    # This ensures clean state between tests
-    yield
-    # Clean up any singleton instances if needed
-
-
-@pytest.fixture
-def async_mock():
-    """Helper to create async mock objects"""
-    def _create_async_mock(return_value=None):
-        async def async_func(*args, **kwargs):
-            return return_value
-        
-        mock = Mock()
-        mock.side_effect = async_func
-        return mock
-    
-    return _create_async_mock
-
-
-@pytest.fixture
-def mock_chroma_client():
-    """Mock ChromaDB client"""
-    mock_client = Mock()
-    mock_collection = Mock()
-    
-    # Mock collection methods
-    mock_collection.query.return_value = {
-        "documents": [["Test document"]],
-        "metadatas": [[{"course_title": "Test Course"}]],
-        "distances": [[0.1]]
-    }
-    
-    mock_collection.add.return_value = None
-    mock_collection.delete.return_value = None
-    mock_collection.count.return_value = 10
-    
-    mock_client.get_or_create_collection.return_value = mock_collection
-    mock_client.list_collections.return_value = [mock_collection]
-    
-    return mock_client
-
-
-@pytest.fixture
-def sample_query_responses():
-    """Sample query responses for testing"""
-    return {
-        "direct_answer": {
-            "answer": "Python is a high-level, interpreted programming language.",
-            "sources": [],
-            "session_id": "session-001"
-        },
-        "with_search": {
-            "answer": "Based on the course materials, Python uses dynamic typing where variable types are determined at runtime.",
-            "sources": [
-                {"text": "Variables and Data Types", "link": "https://example.com/lesson1"},
-                {"text": "Python Type System", "link": "https://example.com/lesson2"}
-            ],
-            "session_id": "session-002"
-        },
-        "course_outline": {
-            "answer": "Here's the course outline for Python Basics:\n\n1. Introduction\n2. Variables and Data Types\n3. Control Flow",
-            "sources": [
-                {"text": "Python Basics Course", "link": "https://example.com/python"}
-            ],
-            "session_id": "session-003"
-        }
-    }
-
-
-@pytest.fixture
-def performance_timer():
-    """Helper fixture for performance testing"""
-    import time
-    
-    class Timer:
-        def __init__(self):
-            self.start_time = None
-            self.end_time = None
-        
-        def start(self):
-            self.start_time = time.time()
-        
-        def stop(self):
-            self.end_time = time.time()
-        
-        @property
-        def elapsed(self):
-            if self.start_time and self.end_time:
-                return self.end_time - self.start_time
-            return None
-    
-    return Timer()
->>>>>>> 305bd481
+import os
+import sys
+import tempfile
+from pathlib import Path
+from unittest.mock import Mock, MagicMock, patch
+from typing import Dict, List, Any
+import asyncio
+
+import pytest
+
+# Add parent directory to path to import backend modules
+sys.path.insert(0, str(Path(__file__).parent.parent))
+
+from config import Config
+from models import Course, CourseChunk, Lesson
+from vector_store import SearchResults, VectorStore
+
+
+@pytest.fixture
+def mock_config():
+    """Create a test configuration"""
+    config = Config()
+    config.ANTHROPIC_API_KEY = "test-key"
+    config.ANTHROPIC_MODEL = "claude-sonnet-4-20250514"
+    config.EMBEDDING_MODEL = "all-MiniLM-L6-v2"
+    config.CHUNK_SIZE = 800
+    config.CHUNK_OVERLAP = 100
+    config.MAX_RESULTS = 5
+    config.MAX_HISTORY = 2
+    return config
+
+
+@pytest.fixture
+def temp_chroma_db():
+    """Create a temporary ChromaDB instance for testing"""
+    with tempfile.TemporaryDirectory() as tmpdir:
+        yield tmpdir
+
+
+@pytest.fixture
+def sample_course():
+    """Create a sample course for testing"""
+    course = Course(
+        title="Test Course on Python Programming",
+        course_link="https://example.com/course",
+        instructor="John Doe",
+    )
+    course.lessons = [
+        Lesson(
+            lesson_number=0,
+            title="Introduction to Python",
+            lesson_link="https://example.com/lesson0",
+        ),
+        Lesson(
+            lesson_number=1,
+            title="Variables and Data Types",
+            lesson_link="https://example.com/lesson1",
+        ),
+        Lesson(lesson_number=2, title="Control Flow", lesson_link=None),
+    ]
+    return course
+
+
+@pytest.fixture
+def sample_chunks(sample_course):
+    """Create sample course chunks for testing"""
+    chunks = []
+    chunk_index = 0
+
+    # Map lesson content for testing
+    lesson_content = {
+        0: "Welcome to Python programming. Python is a versatile language.",
+        1: "In Python, variables store data. Common data types include strings, integers, and lists.",
+        2: "Control flow in Python uses if statements, for loops, and while loops to control program execution.",
+    }
+
+    for lesson in sample_course.lessons:
+        # Create chunks for each lesson
+        chunk = CourseChunk(
+            course_title=sample_course.title,
+            lesson_number=lesson.lesson_number,
+            content=lesson_content.get(lesson.lesson_number, "Default content"),
+            chunk_index=chunk_index,
+        )
+        chunks.append(chunk)
+        chunk_index += 1
+
+    return chunks
+
+
+@pytest.fixture
+def sample_search_results():
+    """Create sample search results for testing"""
+    return SearchResults(
+        documents=[
+            "Python is a versatile programming language.",
+            "Variables in Python can store different data types.",
+        ],
+        metadata=[
+            {"course_title": "Test Course on Python Programming", "lesson_number": 0},
+            {"course_title": "Test Course on Python Programming", "lesson_number": 1},
+        ],
+        distances=[0.1, 0.2],
+    )
+
+
+@pytest.fixture
+def sample_course_doc(tmp_path):
+    """Create a sample course document file for testing"""
+    doc_content = """Course Title: Building Towards Computer Use with Anthropic
+Course Link: https://www.deeplearning.ai/short-courses/building-toward-computer-use-with-anthropic/
+Course Instructor: Colt Steele
+
+Lesson 0: Introduction
+Lesson Link: https://learn.deeplearning.ai/courses/lesson0
+Welcome to Building Toward Computer Use with Anthropic. In this course, you will learn about computer use capabilities.
+
+Lesson 1: Getting Started
+Lesson Link: https://learn.deeplearning.ai/courses/lesson1
+Let's begin by understanding the basics of how LLMs can control computers.
+
+Lesson 2: Advanced Techniques
+This lesson covers advanced techniques for computer use without a specific link.
+"""
+
+    doc_path = tmp_path / "test_course.txt"
+    doc_path.write_text(doc_content)
+    return str(doc_path)
+
+
+@pytest.fixture
+def mock_anthropic_response():
+    """Mock response from Anthropic API"""
+
+    class MockContent:
+        def __init__(self, text=None, type="text", name=None, input=None, id=None):
+            self.text = text
+            self.type = type
+            self.name = name
+            self.input = input
+            self.id = id
+
+    class MockResponse:
+        def __init__(
+            self, content_text="Test response", stop_reason="end", tool_use=False
+        ):
+            if tool_use:
+                self.stop_reason = "tool_use"
+                self.content = [
+                    MockContent(
+                        type="tool_use",
+                        name="search_course_content",
+                        input={"query": "Python basics"},
+                        id="tool_123",
+                    )
+                ]
+            else:
+                self.stop_reason = stop_reason
+                self.content = [MockContent(text=content_text)]
+
+    return MockResponse
+
+
+@pytest.fixture
+def mock_anthropic_client():
+    """Mock Anthropic client for testing"""
+    mock_client = Mock()
+    mock_messages = Mock()
+    mock_client.messages = mock_messages
+    
+    # Default response
+    mock_response = Mock()
+    mock_response.content = [Mock(text="Mocked AI response")]
+    mock_response.stop_reason = "end"
+    mock_messages.create.return_value = mock_response
+    
+    return mock_client
+
+
+@pytest.fixture
+def mock_vector_store():
+    """Mock vector store for testing"""
+    mock_store = Mock(spec=VectorStore)
+    
+    # Default search results
+    mock_store.search.return_value = SearchResults(
+        documents=["Test document content"],
+        metadata=[{"course_title": "Test Course", "lesson_number": 0}],
+        distances=[0.1]
+    )
+    
+    mock_store.search_courses.return_value = SearchResults(
+        documents=["Test Course on Python Programming"],
+        metadata=[{"course_title": "Test Course on Python Programming"}],
+        distances=[0.05]
+    )
+    
+    mock_store.get_all_courses.return_value = [
+        {
+            "title": "Test Course on Python Programming",
+            "instructor": "John Doe",
+            "lessons": 5
+        }
+    ]
+    
+    return mock_store
+
+
+@pytest.fixture
+def mock_session_manager():
+    """Mock session manager for testing"""
+    from backend.session_manager import SessionManager
+    
+    mock_manager = Mock(spec=SessionManager)
+    mock_manager.get_or_create_session.return_value = "test-session-id"
+    mock_manager.get_conversation_history.return_value = []
+    mock_manager.add_exchange.return_value = None
+    
+    return mock_manager
+
+
+@pytest.fixture
+def mock_rag_system():
+    """Mock RAG system for testing"""
+    mock_rag = Mock()
+    
+    # Default process_query response
+    mock_rag.process_query.return_value = {
+        "answer": "This is a test response from the RAG system.",
+        "sources": [
+            {"text": "Lesson 1: Introduction", "link": "https://example.com/lesson1"}
+        ],
+        "session_id": "test-session-123"
+    }
+    
+    # Default get_all_courses response
+    mock_rag.get_all_courses.return_value = [
+        {
+            "title": "Python Programming",
+            "instructor": "John Doe",
+            "lessons": 10,
+            "link": "https://example.com/python"
+        }
+    ]
+    
+    # Default get_stats response
+    mock_rag.get_stats.return_value = {
+        "total_courses": 2,
+        "total_lessons": 15,
+        "total_chunks": 120,
+        "embedding_model": "all-MiniLM-L6-v2"
+    }
+    
+    return mock_rag
+
+
+@pytest.fixture
+def test_data_dir(tmp_path):
+    """Create a temporary directory with test data files"""
+    test_dir = tmp_path / "test_data"
+    test_dir.mkdir()
+    
+    # Create sample course files
+    course1 = test_dir / "python_basics.txt"
+    course1.write_text("""Course Title: Python Basics
+Course Link: https://example.com/python
+Course Instructor: John Doe
+
+Lesson 0: Introduction
+Welcome to Python programming.
+
+Lesson 1: Variables
+Learn about variables and data types.
+""")
+    
+    course2 = test_dir / "data_science.txt"
+    course2.write_text("""Course Title: Data Science with Python
+Course Link: https://example.com/datascience
+Course Instructor: Jane Smith
+
+Lesson 0: Overview
+Introduction to data science concepts.
+
+Lesson 1: NumPy Basics
+Working with NumPy arrays.
+""")
+    
+    return test_dir
+
+
+@pytest.fixture
+def mock_tool_manager():
+    """Mock tool manager for testing"""
+    from backend.search_tools import ToolManager
+    
+    mock_manager = Mock(spec=ToolManager)
+    mock_manager.execute_tool.return_value = {
+        "results": [
+            {
+                "content": "Python is a high-level programming language",
+                "metadata": {"course_title": "Python Basics", "lesson_number": 0}
+            }
+        ]
+    }
+    
+    return mock_manager
+
+
+@pytest.fixture
+def mock_env_variables(monkeypatch):
+    """Set up mock environment variables"""
+    monkeypatch.setenv("ANTHROPIC_API_KEY", "test-api-key")
+    monkeypatch.setenv("CHROMA_DB_PATH", "./test_chroma_db")
+    monkeypatch.setenv("DOCS_PATH", "./test_docs")
+    return {
+        "ANTHROPIC_API_KEY": "test-api-key",
+        "CHROMA_DB_PATH": "./test_chroma_db",
+        "DOCS_PATH": "./test_docs"
+    }
+
+
+@pytest.fixture(autouse=True)
+def reset_singletons():
+    """Reset singleton instances between tests"""
+    # This ensures clean state between tests
+    yield
+    # Clean up any singleton instances if needed
+
+
+@pytest.fixture
+def async_mock():
+    """Helper to create async mock objects"""
+    def _create_async_mock(return_value=None):
+        async def async_func(*args, **kwargs):
+            return return_value
+        
+        mock = Mock()
+        mock.side_effect = async_func
+        return mock
+    
+    return _create_async_mock
+
+
+@pytest.fixture
+def mock_chroma_client():
+    """Mock ChromaDB client"""
+    mock_client = Mock()
+    mock_collection = Mock()
+    
+    # Mock collection methods
+    mock_collection.query.return_value = {
+        "documents": [["Test document"]],
+        "metadatas": [[{"course_title": "Test Course"}]],
+        "distances": [[0.1]]
+    }
+    
+    mock_collection.add.return_value = None
+    mock_collection.delete.return_value = None
+    mock_collection.count.return_value = 10
+    
+    mock_client.get_or_create_collection.return_value = mock_collection
+    mock_client.list_collections.return_value = [mock_collection]
+    
+    return mock_client
+
+
+@pytest.fixture
+def sample_query_responses():
+    """Sample query responses for testing"""
+    return {
+        "direct_answer": {
+            "answer": "Python is a high-level, interpreted programming language.",
+            "sources": [],
+            "session_id": "session-001"
+        },
+        "with_search": {
+            "answer": "Based on the course materials, Python uses dynamic typing where variable types are determined at runtime.",
+            "sources": [
+                {"text": "Variables and Data Types", "link": "https://example.com/lesson1"},
+                {"text": "Python Type System", "link": "https://example.com/lesson2"}
+            ],
+            "session_id": "session-002"
+        },
+        "course_outline": {
+            "answer": "Here's the course outline for Python Basics:\n\n1. Introduction\n2. Variables and Data Types\n3. Control Flow",
+            "sources": [
+                {"text": "Python Basics Course", "link": "https://example.com/python"}
+            ],
+            "session_id": "session-003"
+        }
+    }
+
+
+@pytest.fixture
+def performance_timer():
+    """Helper fixture for performance testing"""
+    import time
+    
+    class Timer:
+        def __init__(self):
+            self.start_time = None
+            self.end_time = None
+        
+        def start(self):
+            self.start_time = time.time()
+        
+        def stop(self):
+            self.end_time = time.time()
+        
+        @property
+        def elapsed(self):
+            if self.start_time and self.end_time:
+                return self.end_time - self.start_time
+            return None
+    
+    return Timer()