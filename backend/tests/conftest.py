--- conflicted
+++ resolved
@@ -1,330 +1,320 @@
-"""
-Shared test fixtures and configuration for RAG chatbot tests.
-"""
-
-import os
-<<<<<<< HEAD
-import sys
-from typing import Any, Dict, List
-from unittest.mock import MagicMock, Mock
-
-import pytest
-=======
-import tempfile
-import shutil
-from unittest.mock import Mock, MagicMock, patch
-from typing import Dict, List, Any
-from fastapi.testclient import TestClient
->>>>>>> f233c551
-
-# Add the backend directory to the Python path so we can import modules
-backend_dir = os.path.dirname(os.path.dirname(os.path.abspath(__file__)))
-sys.path.insert(0, backend_dir)
-
-from models import Course, CourseChunk, Lesson
-from vector_store import SearchResults
-
-
-@pytest.fixture
-def sample_course():
-    """Create a sample course for testing"""
-    lessons = [
-        Lesson(
-            lesson_number=1,
-            title="Introduction to Python",
-            lesson_link="http://example.com/lesson1",
-        ),
-        Lesson(
-            lesson_number=2,
-            title="Variables and Data Types",
-            lesson_link="http://example.com/lesson2",
-        ),
-        Lesson(
-            lesson_number=3,
-            title="Control Structures",
-            lesson_link="http://example.com/lesson3",
-        ),
-    ]
-    return Course(
-        title="Python Fundamentals",
-        instructor="Dr. Python",
-        course_link="http://example.com/course",
-        lessons=lessons,
-    )
-
-
-@pytest.fixture
-def sample_course_chunks():
-    """Create sample course chunks for testing"""
-    return [
-        CourseChunk(
-            content="Python is a high-level programming language known for its simplicity.",
-            course_title="Python Fundamentals",
-            lesson_number=1,
-            chunk_index=0,
-        ),
-        CourseChunk(
-            content="Variables in Python are used to store data values.",
-            course_title="Python Fundamentals",
-            lesson_number=2,
-            chunk_index=1,
-        ),
-        CourseChunk(
-            content="Control structures like if-else statements control program flow.",
-            course_title="Python Fundamentals",
-            lesson_number=3,
-            chunk_index=2,
-        ),
-    ]
-
-
-@pytest.fixture
-def successful_search_results():
-    """Create successful search results for testing"""
-    return SearchResults(
-        documents=[
-            "Python is a high-level programming language known for its simplicity.",
-            "Variables in Python are used to store data values.",
-        ],
-        metadata=[
-            {
-                "course_title": "Python Fundamentals",
-                "lesson_number": 1,
-                "chunk_index": 0,
-            },
-            {
-                "course_title": "Python Fundamentals",
-                "lesson_number": 2,
-                "chunk_index": 1,
-            },
-        ],
-        distances=[0.1, 0.2],
-    )
-
-
-@pytest.fixture
-def empty_search_results():
-    """Create empty search results for testing"""
-    return SearchResults(documents=[], metadata=[], distances=[])
-
-
-@pytest.fixture
-def error_search_results():
-    """Create error search results for testing"""
-    return SearchResults(
-        documents=[], metadata=[], distances=[], error="Database connection failed"
-    )
-
-
-@pytest.fixture
-def mock_vector_store():
-    """Create a mock vector store for testing"""
-    mock_store = Mock()
-    mock_store.search.return_value = SearchResults(
-        documents=[], metadata=[], distances=[]
-    )
-    mock_store.get_lesson_link.return_value = "http://example.com/lesson1"
-    mock_store._resolve_course_name.return_value = "Python Fundamentals"
-    mock_store.get_all_courses_metadata.return_value = []
-    return mock_store
-
-
-@pytest.fixture
-def mock_anthropic_client():
-    """Create a mock Anthropic client for testing"""
-    mock_client = Mock()
-
-    # Default response for non-tool calls
-    mock_response = Mock()
-    mock_response.content = [Mock()]
-    mock_response.content[0].text = "This is a test AI response"
-    mock_response.stop_reason = "end_turn"
-
-    mock_client.messages.create.return_value = mock_response
-    return mock_client
-
-
-@pytest.fixture
-def mock_tool_use_response():
-    """Create a mock Anthropic response that uses tools"""
-    mock_response = Mock()
-
-    # Mock tool use content block
-    tool_block = Mock()
-    tool_block.type = "tool_use"
-    tool_block.name = "search_course_content"
-    tool_block.id = "tool_123"
-    tool_block.input = {"query": "test query", "course_name": "Python"}
-
-    mock_response.content = [tool_block]
-    mock_response.stop_reason = "tool_use"
-
-    return mock_response
-
-
-@pytest.fixture
-def mock_final_response():
-    """Create a mock final response after tool execution"""
-    mock_response = Mock()
-    mock_response.content = [Mock()]
-    mock_response.content[0].text = (
-        "Based on the course content, Python is a programming language."
-    )
-    mock_response.stop_reason = "end_turn"
-    return mock_response
-
-
-@pytest.fixture
-def sample_tool_definitions():
-    """Create sample tool definitions for testing"""
-    return [
-        {
-            "name": "search_course_content",
-            "description": "Search course materials",
-            "input_schema": {
-                "type": "object",
-                "properties": {
-                    "query": {"type": "string"},
-                    "course_name": {"type": "string"},
-                },
-                "required": ["query"],
-            },
-        }
-    ]
-
-
-@pytest.fixture
-def mock_config():
-    """Create a mock config object for testing"""
-    config = Mock()
-    config.ANTHROPIC_API_KEY = "test_api_key"
-    config.ANTHROPIC_MODEL = "claude-3-sonnet-20240229"
-    config.CHUNK_SIZE = 800
-    config.CHUNK_OVERLAP = 100
-    config.MAX_RESULTS = 5
-    config.MAX_HISTORY = 2
-    config.CHROMA_PATH = "./test_chroma_db"
-    config.EMBEDDING_MODEL = "all-MiniLM-L6-v2"
-<<<<<<< HEAD
-    return config
-
-=======
-    return config
-
-
-@pytest.fixture
-def temp_chroma_db():
-    """Create a temporary ChromaDB directory for testing"""
-    temp_dir = tempfile.mkdtemp()
-    yield temp_dir
-    shutil.rmtree(temp_dir)
-
-
-@pytest.fixture
-def mock_rag_system():
-    """Create a mock RAG system for API testing"""
-    mock_rag = Mock()
-    mock_rag.query.return_value = (
-        "This is a test response from the RAG system.",
-        [{"course_title": "Test Course", "lesson_number": 1, "content": "Test content"}]
-    )
-    mock_rag.get_course_analytics.return_value = {
-        "total_courses": 2,
-        "course_titles": ["Python Fundamentals", "Web Development"]
-    }
-    mock_rag.session_manager.create_session.return_value = "test_session_123"
-    mock_rag.session_manager.clear_session.return_value = None
-    mock_rag.add_course_folder.return_value = (2, 10)  # courses, chunks
-    return mock_rag
-
-
-@pytest.fixture
-def test_app(mock_rag_system):
-    """Create a test FastAPI app without static file mounting issues"""
-    from fastapi import FastAPI, HTTPException
-    from fastapi.middleware.cors import CORSMiddleware
-    from fastapi.middleware.trustedhost import TrustedHostMiddleware
-    from pydantic import BaseModel
-    from typing import List, Optional, Dict, Any
-    
-    # Create test app
-    app = FastAPI(title="Test Course Materials RAG System")
-    
-    # Add middleware
-    app.add_middleware(TrustedHostMiddleware, allowed_hosts=["*"])
-    app.add_middleware(
-        CORSMiddleware,
-        allow_origins=["*"],
-        allow_credentials=True,
-        allow_methods=["*"],
-        allow_headers=["*"],
-        expose_headers=["*"],
-    )
-    
-    # Pydantic models
-    class QueryRequest(BaseModel):
-        query: str
-        session_id: Optional[str] = None
-
-    class ResetSessionRequest(BaseModel):
-        session_id: str
-
-    class QueryResponse(BaseModel):
-        answer: str
-        sources: List[Dict[str, Any]]
-        session_id: str
-
-    class CourseStats(BaseModel):
-        total_courses: int
-        course_titles: List[str]
-    
-    # API endpoints
-    @app.post("/api/query", response_model=QueryResponse)
-    async def query_documents(request: QueryRequest):
-        try:
-            session_id = request.session_id
-            if not session_id:
-                session_id = mock_rag_system.session_manager.create_session()
-            
-            answer, sources = mock_rag_system.query(request.query, session_id)
-            
-            return QueryResponse(
-                answer=answer,
-                sources=sources,
-                session_id=session_id
-            )
-        except Exception as e:
-            raise HTTPException(status_code=500, detail=str(e))
-
-    @app.get("/api/courses", response_model=CourseStats)
-    async def get_course_stats():
-        try:
-            analytics = mock_rag_system.get_course_analytics()
-            return CourseStats(
-                total_courses=analytics["total_courses"],
-                course_titles=analytics["course_titles"]
-            )
-        except Exception as e:
-            raise HTTPException(status_code=500, detail=str(e))
-
-    @app.post("/api/reset-session")
-    async def reset_session(request: ResetSessionRequest):
-        try:
-            mock_rag_system.session_manager.clear_session(request.session_id)
-            return {"success": True, "message": "Session reset successfully"}
-        except Exception as e:
-            raise HTTPException(status_code=500, detail=str(e))
-    
-    # Health check endpoint
-    @app.get("/")
-    async def root():
-        return {"message": "RAG System API is running"}
-    
-    return app
-
-
-@pytest.fixture
-def test_client(test_app):
-    """Create a test client for the FastAPI app"""
-    return TestClient(test_app)
->>>>>>> f233c551
+"""
+Shared test fixtures and configuration for RAG chatbot tests.
+"""
+
+import os
+import sys
+import tempfile
+import shutil
+from typing import Any, Dict, List
+from unittest.mock import MagicMock, Mock, patch
+
+import pytest
+from fastapi.testclient import TestClient
+
+# Add the backend directory to the Python path so we can import modules
+backend_dir = os.path.dirname(os.path.dirname(os.path.abspath(__file__)))
+sys.path.insert(0, backend_dir)
+
+from models import Course, CourseChunk, Lesson
+from vector_store import SearchResults
+
+
+@pytest.fixture
+def sample_course():
+    """Create a sample course for testing"""
+    lessons = [
+        Lesson(
+            lesson_number=1,
+            title="Introduction to Python",
+            lesson_link="http://example.com/lesson1",
+        ),
+        Lesson(
+            lesson_number=2,
+            title="Variables and Data Types",
+            lesson_link="http://example.com/lesson2",
+        ),
+        Lesson(
+            lesson_number=3,
+            title="Control Structures",
+            lesson_link="http://example.com/lesson3",
+        ),
+    ]
+    return Course(
+        title="Python Fundamentals",
+        instructor="Dr. Python",
+        course_link="http://example.com/course",
+        lessons=lessons,
+    )
+
+
+@pytest.fixture
+def sample_course_chunks():
+    """Create sample course chunks for testing"""
+    return [
+        CourseChunk(
+            content="Python is a high-level programming language known for its simplicity.",
+            course_title="Python Fundamentals",
+            lesson_number=1,
+            chunk_index=0,
+        ),
+        CourseChunk(
+            content="Variables in Python are used to store data values.",
+            course_title="Python Fundamentals",
+            lesson_number=2,
+            chunk_index=1,
+        ),
+        CourseChunk(
+            content="Control structures like if-else statements control program flow.",
+            course_title="Python Fundamentals",
+            lesson_number=3,
+            chunk_index=2,
+        ),
+    ]
+
+
+@pytest.fixture
+def successful_search_results():
+    """Create successful search results for testing"""
+    return SearchResults(
+        documents=[
+            "Python is a high-level programming language known for its simplicity.",
+            "Variables in Python are used to store data values.",
+        ],
+        metadata=[
+            {
+                "course_title": "Python Fundamentals",
+                "lesson_number": 1,
+                "chunk_index": 0,
+            },
+            {
+                "course_title": "Python Fundamentals",
+                "lesson_number": 2,
+                "chunk_index": 1,
+            },
+        ],
+        distances=[0.1, 0.2],
+    )
+
+
+@pytest.fixture
+def empty_search_results():
+    """Create empty search results for testing"""
+    return SearchResults(documents=[], metadata=[], distances=[])
+
+
+@pytest.fixture
+def error_search_results():
+    """Create error search results for testing"""
+    return SearchResults(
+        documents=[], metadata=[], distances=[], error="Database connection failed"
+    )
+
+
+@pytest.fixture
+def mock_vector_store():
+    """Create a mock vector store for testing"""
+    mock_store = Mock()
+    mock_store.search.return_value = SearchResults(
+        documents=[], metadata=[], distances=[]
+    )
+    mock_store.get_lesson_link.return_value = "http://example.com/lesson1"
+    mock_store._resolve_course_name.return_value = "Python Fundamentals"
+    mock_store.get_all_courses_metadata.return_value = []
+    return mock_store
+
+
+@pytest.fixture
+def mock_anthropic_client():
+    """Create a mock Anthropic client for testing"""
+    mock_client = Mock()
+
+    # Default response for non-tool calls
+    mock_response = Mock()
+    mock_response.content = [Mock()]
+    mock_response.content[0].text = "This is a test AI response"
+    mock_response.stop_reason = "end_turn"
+
+    mock_client.messages.create.return_value = mock_response
+    return mock_client
+
+
+@pytest.fixture
+def mock_tool_use_response():
+    """Create a mock Anthropic response that uses tools"""
+    mock_response = Mock()
+
+    # Mock tool use content block
+    tool_block = Mock()
+    tool_block.type = "tool_use"
+    tool_block.name = "search_course_content"
+    tool_block.id = "tool_123"
+    tool_block.input = {"query": "test query", "course_name": "Python"}
+
+    mock_response.content = [tool_block]
+    mock_response.stop_reason = "tool_use"
+
+    return mock_response
+
+
+@pytest.fixture
+def mock_final_response():
+    """Create a mock final response after tool execution"""
+    mock_response = Mock()
+    mock_response.content = [Mock()]
+    mock_response.content[0].text = (
+        "Based on the course content, Python is a programming language."
+    )
+    mock_response.stop_reason = "end_turn"
+    return mock_response
+
+
+@pytest.fixture
+def sample_tool_definitions():
+    """Create sample tool definitions for testing"""
+    return [
+        {
+            "name": "search_course_content",
+            "description": "Search course materials",
+            "input_schema": {
+                "type": "object",
+                "properties": {
+                    "query": {"type": "string"},
+                    "course_name": {"type": "string"},
+                },
+                "required": ["query"],
+            },
+        }
+    ]
+
+
+@pytest.fixture
+def mock_config():
+    """Create a mock config object for testing"""
+    config = Mock()
+    config.ANTHROPIC_API_KEY = "test_api_key"
+    config.ANTHROPIC_MODEL = "claude-3-sonnet-20240229"
+    config.CHUNK_SIZE = 800
+    config.CHUNK_OVERLAP = 100
+    config.MAX_RESULTS = 5
+    config.MAX_HISTORY = 2
+    config.CHROMA_PATH = "./test_chroma_db"
+    config.EMBEDDING_MODEL = "all-MiniLM-L6-v2"
+    return config
+
+
+@pytest.fixture
+def temp_chroma_db():
+    """Create a temporary ChromaDB directory for testing"""
+    temp_dir = tempfile.mkdtemp()
+    yield temp_dir
+    shutil.rmtree(temp_dir)
+
+
+@pytest.fixture
+def mock_rag_system():
+    """Create a mock RAG system for API testing"""
+    mock_rag = Mock()
+    mock_rag.query.return_value = (
+        "This is a test response from the RAG system.",
+        [{"course_title": "Test Course", "lesson_number": 1, "content": "Test content"}]
+    )
+    mock_rag.get_course_analytics.return_value = {
+        "total_courses": 2,
+        "course_titles": ["Python Fundamentals", "Web Development"]
+    }
+    mock_rag.session_manager.create_session.return_value = "test_session_123"
+    mock_rag.session_manager.clear_session.return_value = None
+    mock_rag.add_course_folder.return_value = (2, 10)  # courses, chunks
+    return mock_rag
+
+
+@pytest.fixture
+def test_app(mock_rag_system):
+    """Create a test FastAPI app without static file mounting issues"""
+    from fastapi import FastAPI, HTTPException
+    from fastapi.middleware.cors import CORSMiddleware
+    from fastapi.middleware.trustedhost import TrustedHostMiddleware
+    from pydantic import BaseModel
+    from typing import List, Optional, Dict, Any
+    
+    # Create test app
+    app = FastAPI(title="Test Course Materials RAG System")
+    
+    # Add middleware
+    app.add_middleware(TrustedHostMiddleware, allowed_hosts=["*"])
+    app.add_middleware(
+        CORSMiddleware,
+        allow_origins=["*"],
+        allow_credentials=True,
+        allow_methods=["*"],
+        allow_headers=["*"],
+        expose_headers=["*"],
+    )
+    
+    # Pydantic models
+    class QueryRequest(BaseModel):
+        query: str
+        session_id: Optional[str] = None
+
+    class ResetSessionRequest(BaseModel):
+        session_id: str
+
+    class QueryResponse(BaseModel):
+        answer: str
+        sources: List[Dict[str, Any]]
+        session_id: str
+
+    class CourseStats(BaseModel):
+        total_courses: int
+        course_titles: List[str]
+    
+    # API endpoints
+    @app.post("/api/query", response_model=QueryResponse)
+    async def query_documents(request: QueryRequest):
+        try:
+            session_id = request.session_id
+            if not session_id:
+                session_id = mock_rag_system.session_manager.create_session()
+            
+            answer, sources = mock_rag_system.query(request.query, session_id)
+            
+            return QueryResponse(
+                answer=answer,
+                sources=sources,
+                session_id=session_id
+            )
+        except Exception as e:
+            raise HTTPException(status_code=500, detail=str(e))
+
+    @app.get("/api/courses", response_model=CourseStats)
+    async def get_course_stats():
+        try:
+            analytics = mock_rag_system.get_course_analytics()
+            return CourseStats(
+                total_courses=analytics["total_courses"],
+                course_titles=analytics["course_titles"]
+            )
+        except Exception as e:
+            raise HTTPException(status_code=500, detail=str(e))
+
+    @app.post("/api/reset-session")
+    async def reset_session(request: ResetSessionRequest):
+        try:
+            mock_rag_system.session_manager.clear_session(request.session_id)
+            return {"success": True, "message": "Session reset successfully"}
+        except Exception as e:
+            raise HTTPException(status_code=500, detail=str(e))
+    
+    # Health check endpoint
+    @app.get("/")
+    async def root():
+        return {"message": "RAG System API is running"}
+    
+    return app
+
+
+@pytest.fixture
+def test_client(test_app):
+    """Create a test client for the FastAPI app"""
+    return TestClient(test_app)