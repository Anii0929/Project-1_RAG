--- conflicted
+++ resolved
@@ -1,333 +1,325 @@
-import os
-<<<<<<< HEAD
-import shutil
-=======
-from unittest.mock import Mock, MagicMock, AsyncMock, patch
-from typing import List, Dict, Any
-from fastapi.testclient import TestClient
-import asyncio
->>>>>>> 5971c06c
-
-# Add parent directory to path to import modules
-import sys
-import tempfile
-from typing import Any, Dict, List
-from unittest.mock import MagicMock, Mock
-
-import pytest
-
-sys.path.append(os.path.dirname(os.path.dirname(os.path.abspath(__file__))))
-
-from config import Config
-from models import Course, CourseChunk, Lesson
-from vector_store import SearchResults
-
-
-@pytest.fixture
-def test_config():
-    """Create a test configuration"""
-    config = Config()
-    config.ANTHROPIC_API_KEY = "test-api-key"
-    config.CHROMA_PATH = tempfile.mkdtemp()
-    config.MAX_RESULTS = 3
-    return config
-
-
-@pytest.fixture
-def sample_course():
-    """Create a sample course for testing"""
-    lessons = [
-        Lesson(
-            lesson_number=1,
-            title="Introduction",
-            lesson_link="https://example.com/lesson1",
-        ),
-        Lesson(
-            lesson_number=2,
-            title="Advanced Topics",
-            lesson_link="https://example.com/lesson2",
-        ),
-    ]
-    return Course(
-        title="Sample Course",
-        course_link="https://example.com/course",
-        instructor="Test Instructor",
-        lessons=lessons,
-    )
-
-
-@pytest.fixture
-def sample_course_chunks():
-    """Create sample course chunks for testing"""
-    return [
-        CourseChunk(
-            content="This is the introduction to our sample course. We will cover basic concepts.",
-            course_title="Sample Course",
-            lesson_number=1,
-            chunk_index=0,
-        ),
-        CourseChunk(
-            content="In this lesson, we dive deeper into advanced topics and practical applications.",
-            course_title="Sample Course",
-            lesson_number=2,
-            chunk_index=1,
-        ),
-        CourseChunk(
-            content="Here are some examples and case studies to illustrate the concepts.",
-            course_title="Sample Course",
-            lesson_number=2,
-            chunk_index=2,
-        ),
-    ]
-
-
-@pytest.fixture
-def mock_search_results():
-    """Create mock search results for testing"""
-    return SearchResults(
-        documents=[
-            "This is the introduction to our sample course. We will cover basic concepts.",
-            "In this lesson, we dive deeper into advanced topics and practical applications.",
-        ],
-        metadata=[
-            {"course_title": "Sample Course", "lesson_number": 1, "chunk_index": 0},
-            {"course_title": "Sample Course", "lesson_number": 2, "chunk_index": 1},
-        ],
-        distances=[0.1, 0.2],
-    )
-
-
-@pytest.fixture
-def empty_search_results():
-    """Create empty search results for testing"""
-    return SearchResults(documents=[], metadata=[], distances=[])
-
-
-@pytest.fixture
-def error_search_results():
-    """Create error search results for testing"""
-    return SearchResults.empty("Vector store connection failed")
-
-
-@pytest.fixture
-def mock_vector_store():
-    """Create a mock vector store for testing"""
-    mock_store = Mock()
-    mock_store.search.return_value = SearchResults(
-        documents=["Sample content"],
-        metadata=[{"course_title": "Test Course", "lesson_number": 1}],
-        distances=[0.1],
-    )
-    mock_store.get_lesson_link.return_value = "https://example.com/lesson1"
-    return mock_store
-
-
-@pytest.fixture
-def mock_anthropic_client():
-    """Create a mock Anthropic client for testing"""
-    mock_client = Mock()
-
-    # Mock response with tool use
-    mock_tool_response = Mock()
-    mock_tool_response.stop_reason = "tool_use"
-    mock_tool_response.content = [
-        Mock(
-            type="tool_use",
-            name="search_course_content",
-            input={"query": "test query"},
-            id="tool_call_123",
-        )
-    ]
-
-    # Mock final response
-    mock_final_response = Mock()
-    mock_final_response.content = [
-        Mock(text="Here is the answer based on search results.")
-    ]
-
-    mock_client.messages.create.side_effect = [mock_tool_response, mock_final_response]
-    return mock_client
-
-
-@pytest.fixture(autouse=True)
-def cleanup_temp_dirs():
-    """Clean up temporary directories after each test"""
-    yield
-    # Cleanup happens automatically with tempfile.mkdtemp() when test ends
-
-
-@pytest.fixture
-def temp_chroma_path():
-    """Create a temporary ChromaDB path"""
-    temp_dir = tempfile.mkdtemp()
-    yield temp_dir
-    # Clean up
-    if os.path.exists(temp_dir):
-<<<<<<< HEAD
-        shutil.rmtree(temp_dir)
-
-=======
-        shutil.rmtree(temp_dir)
-
-
-@pytest.fixture
-def mock_rag_system():
-    """Create a mock RAG system for API testing"""
-    mock_rag = Mock()
-    mock_rag.query.return_value = (
-        "This is a test answer from the RAG system.",
-        [
-            {"text": "Sample content from course", "link": "https://example.com/lesson1"},
-            {"text": "Additional relevant content", "link": "https://example.com/lesson2"}
-        ]
-    )
-    mock_rag.get_course_analytics.return_value = {
-        "total_courses": 2,
-        "course_titles": ["Test Course 1", "Test Course 2"]
-    }
-    
-    # Mock session manager
-    mock_session_manager = Mock()
-    mock_session_manager.create_session.return_value = "test-session-123"
-    mock_session_manager.clear_session.return_value = None
-    mock_rag.session_manager = mock_session_manager
-    
-    return mock_rag
-
-
-@pytest.fixture
-def test_app(mock_rag_system):
-    """Create a test FastAPI app with mocked dependencies"""
-    from fastapi import FastAPI
-    from fastapi.middleware.cors import CORSMiddleware
-    from fastapi.middleware.trustedhost import TrustedHostMiddleware
-    from pydantic import BaseModel
-    from typing import List, Optional, Dict, Any
-    
-    # Create test app without static file mounting to avoid import issues
-    app = FastAPI(title="Test Course Materials RAG System")
-    
-    # Add middleware
-    app.add_middleware(TrustedHostMiddleware, allowed_hosts=["*"])
-    app.add_middleware(
-        CORSMiddleware,
-        allow_origins=["*"],
-        allow_credentials=True,
-        allow_methods=["*"],
-        allow_headers=["*"],
-        expose_headers=["*"],
-    )
-    
-    # Define models inline to avoid import issues
-    class QueryRequest(BaseModel):
-        query: str
-        session_id: Optional[str] = None
-
-    class QueryResponse(BaseModel):
-        answer: str
-        sources: List[Dict[str, Any]]
-        session_id: str
-
-    class CourseStats(BaseModel):
-        total_courses: int
-        course_titles: List[str]
-
-    class NewSessionRequest(BaseModel):
-        old_session_id: Optional[str] = None
-
-    class NewSessionResponse(BaseModel):
-        session_id: str
-        message: str
-    
-    # Define API endpoints inline using the mock
-    @app.post("/api/query", response_model=QueryResponse)
-    async def query_documents(request: QueryRequest):
-        try:
-            session_id = request.session_id
-            if not session_id:
-                session_id = mock_rag_system.session_manager.create_session()
-            
-            answer, sources = mock_rag_system.query(request.query, session_id)
-            return QueryResponse(answer=answer, sources=sources, session_id=session_id)
-        except Exception as e:
-            from fastapi import HTTPException
-            raise HTTPException(status_code=500, detail=str(e))
-
-    @app.get("/api/courses", response_model=CourseStats)
-    async def get_course_stats():
-        try:
-            analytics = mock_rag_system.get_course_analytics()
-            return CourseStats(
-                total_courses=analytics["total_courses"],
-                course_titles=analytics["course_titles"]
-            )
-        except Exception as e:
-            from fastapi import HTTPException
-            raise HTTPException(status_code=500, detail=str(e))
-
-    @app.post("/api/new-session", response_model=NewSessionResponse)
-    async def start_new_session(request: NewSessionRequest):
-        try:
-            if request.old_session_id:
-                mock_rag_system.session_manager.clear_session(request.old_session_id)
-            
-            new_session_id = mock_rag_system.session_manager.create_session()
-            return NewSessionResponse(
-                session_id=new_session_id,
-                message="New chat session started successfully"
-            )
-        except Exception as e:
-            from fastapi import HTTPException
-            raise HTTPException(status_code=500, detail=str(e))
-    
-    @app.get("/")
-    async def root():
-        return {"message": "Course Materials RAG System API"}
-    
-    return app
-
-
-@pytest.fixture
-def client(test_app):
-    """Create a test client for the FastAPI app"""
-    return TestClient(test_app)
-
-
-@pytest.fixture
-def sample_query_request():
-    """Sample query request for API testing"""
-    return {
-        "query": "What are the main topics covered in the course?",
-        "session_id": "test-session-123"
-    }
-
-
-@pytest.fixture
-def sample_new_session_request():
-    """Sample new session request for API testing"""
-    return {
-        "old_session_id": "old-session-456"
-    }
-
-
-@pytest.fixture
-def expected_query_response():
-    """Expected query response for API testing"""
-    return {
-        "answer": "This is a test answer from the RAG system.",
-        "sources": [
-            {"text": "Sample content from course", "link": "https://example.com/lesson1"},
-            {"text": "Additional relevant content", "link": "https://example.com/lesson2"}
-        ],
-        "session_id": "test-session-123"
-    }
-
-
-@pytest.fixture
-def expected_course_stats():
-    """Expected course statistics for API testing"""
-    return {
-        "total_courses": 2,
-        "course_titles": ["Test Course 1", "Test Course 2"]
-    }
->>>>>>> 5971c06c
+import os
+import shutil
+from unittest.mock import Mock, MagicMock, AsyncMock, patch
+from typing import List, Dict, Any
+from fastapi.testclient import TestClient
+import asyncio
+
+# Add parent directory to path to import modules
+import sys
+import tempfile
+from typing import Any, Dict, List
+from unittest.mock import MagicMock, Mock
+
+import pytest
+
+sys.path.append(os.path.dirname(os.path.dirname(os.path.abspath(__file__))))
+
+from config import Config
+from models import Course, CourseChunk, Lesson
+from vector_store import SearchResults
+
+
+@pytest.fixture
+def test_config():
+    """Create a test configuration"""
+    config = Config()
+    config.ANTHROPIC_API_KEY = "test-api-key"
+    config.CHROMA_PATH = tempfile.mkdtemp()
+    config.MAX_RESULTS = 3
+    return config
+
+
+@pytest.fixture
+def sample_course():
+    """Create a sample course for testing"""
+    lessons = [
+        Lesson(
+            lesson_number=1,
+            title="Introduction",
+            lesson_link="https://example.com/lesson1",
+        ),
+        Lesson(
+            lesson_number=2,
+            title="Advanced Topics",
+            lesson_link="https://example.com/lesson2",
+        ),
+    ]
+    return Course(
+        title="Sample Course",
+        course_link="https://example.com/course",
+        instructor="Test Instructor",
+        lessons=lessons,
+    )
+
+
+@pytest.fixture
+def sample_course_chunks():
+    """Create sample course chunks for testing"""
+    return [
+        CourseChunk(
+            content="This is the introduction to our sample course. We will cover basic concepts.",
+            course_title="Sample Course",
+            lesson_number=1,
+            chunk_index=0,
+        ),
+        CourseChunk(
+            content="In this lesson, we dive deeper into advanced topics and practical applications.",
+            course_title="Sample Course",
+            lesson_number=2,
+            chunk_index=1,
+        ),
+        CourseChunk(
+            content="Here are some examples and case studies to illustrate the concepts.",
+            course_title="Sample Course",
+            lesson_number=2,
+            chunk_index=2,
+        ),
+    ]
+
+
+@pytest.fixture
+def mock_search_results():
+    """Create mock search results for testing"""
+    return SearchResults(
+        documents=[
+            "This is the introduction to our sample course. We will cover basic concepts.",
+            "In this lesson, we dive deeper into advanced topics and practical applications.",
+        ],
+        metadata=[
+            {"course_title": "Sample Course", "lesson_number": 1, "chunk_index": 0},
+            {"course_title": "Sample Course", "lesson_number": 2, "chunk_index": 1},
+        ],
+        distances=[0.1, 0.2],
+    )
+
+
+@pytest.fixture
+def empty_search_results():
+    """Create empty search results for testing"""
+    return SearchResults(documents=[], metadata=[], distances=[])
+
+
+@pytest.fixture
+def error_search_results():
+    """Create error search results for testing"""
+    return SearchResults.empty("Vector store connection failed")
+
+
+@pytest.fixture
+def mock_vector_store():
+    """Create a mock vector store for testing"""
+    mock_store = Mock()
+    mock_store.search.return_value = SearchResults(
+        documents=["Sample content"],
+        metadata=[{"course_title": "Test Course", "lesson_number": 1}],
+        distances=[0.1],
+    )
+    mock_store.get_lesson_link.return_value = "https://example.com/lesson1"
+    return mock_store
+
+
+@pytest.fixture
+def mock_anthropic_client():
+    """Create a mock Anthropic client for testing"""
+    mock_client = Mock()
+
+    # Mock response with tool use
+    mock_tool_response = Mock()
+    mock_tool_response.stop_reason = "tool_use"
+    mock_tool_response.content = [
+        Mock(
+            type="tool_use",
+            name="search_course_content",
+            input={"query": "test query"},
+            id="tool_call_123",
+        )
+    ]
+
+    # Mock final response
+    mock_final_response = Mock()
+    mock_final_response.content = [
+        Mock(text="Here is the answer based on search results.")
+    ]
+
+    mock_client.messages.create.side_effect = [mock_tool_response, mock_final_response]
+    return mock_client
+
+
+@pytest.fixture(autouse=True)
+def cleanup_temp_dirs():
+    """Clean up temporary directories after each test"""
+    yield
+    # Cleanup happens automatically with tempfile.mkdtemp() when test ends
+
+
+@pytest.fixture
+def temp_chroma_path():
+    """Create a temporary ChromaDB path"""
+    temp_dir = tempfile.mkdtemp()
+    yield temp_dir
+    # Clean up
+    if os.path.exists(temp_dir):
+        shutil.rmtree(temp_dir)
+
+
+@pytest.fixture
+def mock_rag_system():
+    """Create a mock RAG system for API testing"""
+    mock_rag = Mock()
+    mock_rag.query.return_value = (
+        "This is a test answer from the RAG system.",
+        [
+            {"text": "Sample content from course", "link": "https://example.com/lesson1"},
+            {"text": "Additional relevant content", "link": "https://example.com/lesson2"}
+        ]
+    )
+    mock_rag.get_course_analytics.return_value = {
+        "total_courses": 2,
+        "course_titles": ["Test Course 1", "Test Course 2"]
+    }
+    
+    # Mock session manager
+    mock_session_manager = Mock()
+    mock_session_manager.create_session.return_value = "test-session-123"
+    mock_session_manager.clear_session.return_value = None
+    mock_rag.session_manager = mock_session_manager
+    
+    return mock_rag
+
+
+@pytest.fixture
+def test_app(mock_rag_system):
+    """Create a test FastAPI app with mocked dependencies"""
+    from fastapi import FastAPI
+    from fastapi.middleware.cors import CORSMiddleware
+    from fastapi.middleware.trustedhost import TrustedHostMiddleware
+    from pydantic import BaseModel
+    from typing import List, Optional, Dict, Any
+    
+    # Create test app without static file mounting to avoid import issues
+    app = FastAPI(title="Test Course Materials RAG System")
+    
+    # Add middleware
+    app.add_middleware(TrustedHostMiddleware, allowed_hosts=["*"])
+    app.add_middleware(
+        CORSMiddleware,
+        allow_origins=["*"],
+        allow_credentials=True,
+        allow_methods=["*"],
+        allow_headers=["*"],
+        expose_headers=["*"],
+    )
+    
+    # Define models inline to avoid import issues
+    class QueryRequest(BaseModel):
+        query: str
+        session_id: Optional[str] = None
+
+    class QueryResponse(BaseModel):
+        answer: str
+        sources: List[Dict[str, Any]]
+        session_id: str
+
+    class CourseStats(BaseModel):
+        total_courses: int
+        course_titles: List[str]
+
+    class NewSessionRequest(BaseModel):
+        old_session_id: Optional[str] = None
+
+    class NewSessionResponse(BaseModel):
+        session_id: str
+        message: str
+    
+    # Define API endpoints inline using the mock
+    @app.post("/api/query", response_model=QueryResponse)
+    async def query_documents(request: QueryRequest):
+        try:
+            session_id = request.session_id
+            if not session_id:
+                session_id = mock_rag_system.session_manager.create_session()
+            
+            answer, sources = mock_rag_system.query(request.query, session_id)
+            return QueryResponse(answer=answer, sources=sources, session_id=session_id)
+        except Exception as e:
+            from fastapi import HTTPException
+            raise HTTPException(status_code=500, detail=str(e))
+
+    @app.get("/api/courses", response_model=CourseStats)
+    async def get_course_stats():
+        try:
+            analytics = mock_rag_system.get_course_analytics()
+            return CourseStats(
+                total_courses=analytics["total_courses"],
+                course_titles=analytics["course_titles"]
+            )
+        except Exception as e:
+            from fastapi import HTTPException
+            raise HTTPException(status_code=500, detail=str(e))
+
+    @app.post("/api/new-session", response_model=NewSessionResponse)
+    async def start_new_session(request: NewSessionRequest):
+        try:
+            if request.old_session_id:
+                mock_rag_system.session_manager.clear_session(request.old_session_id)
+            
+            new_session_id = mock_rag_system.session_manager.create_session()
+            return NewSessionResponse(
+                session_id=new_session_id,
+                message="New chat session started successfully"
+            )
+        except Exception as e:
+            from fastapi import HTTPException
+            raise HTTPException(status_code=500, detail=str(e))
+    
+    @app.get("/")
+    async def root():
+        return {"message": "Course Materials RAG System API"}
+    
+    return app
+
+
+@pytest.fixture
+def client(test_app):
+    """Create a test client for the FastAPI app"""
+    return TestClient(test_app)
+
+
+@pytest.fixture
+def sample_query_request():
+    """Sample query request for API testing"""
+    return {
+        "query": "What are the main topics covered in the course?",
+        "session_id": "test-session-123"
+    }
+
+
+@pytest.fixture
+def sample_new_session_request():
+    """Sample new session request for API testing"""
+    return {
+        "old_session_id": "old-session-456"
+    }
+
+
+@pytest.fixture
+def expected_query_response():
+    """Expected query response for API testing"""
+    return {
+        "answer": "This is a test answer from the RAG system.",
+        "sources": [
+            {"text": "Sample content from course", "link": "https://example.com/lesson1"},
+            {"text": "Additional relevant content", "link": "https://example.com/lesson2"}
+        ],
+        "session_id": "test-session-123"
+    }
+
+
+@pytest.fixture
+def expected_course_stats():
+    """Expected course statistics for API testing"""
+    return {
+        "total_courses": 2,
+        "course_titles": ["Test Course 1", "Test Course 2"]
+    }