--- conflicted
+++ resolved
@@ -1328,8 +1328,6 @@
 ]
 
 [[package]]
-<<<<<<< HEAD
-=======
 name = "platformdirs"
 version = "4.3.8"
 source = { registry = "https://pypi.org/simple" }
@@ -1339,7 +1337,6 @@
 ]
 
 [[package]]
->>>>>>> abc2577e
 name = "pluggy"
 version = "1.6.0"
 source = { registry = "https://pypi.org/simple" }
@@ -2077,10 +2074,7 @@
 
 [package.dev-dependencies]
 dev = [
-<<<<<<< HEAD
-=======
     { name = "black" },
->>>>>>> abc2577e
     { name = "httpx" },
     { name = "pydantic" },
     { name = "pytest" },
@@ -2099,10 +2093,7 @@
 
 [package.metadata.requires-dev]
 dev = [
-<<<<<<< HEAD
-=======
     { name = "black", specifier = ">=25.1.0" },
->>>>>>> abc2577e
     { name = "httpx", specifier = ">=0.28.1" },
     { name = "pydantic", specifier = ">=2.11.7" },
     { name = "pytest", specifier = ">=8.4.1" },
